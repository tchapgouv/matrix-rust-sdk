--- conflicted
+++ resolved
@@ -55,21 +55,11 @@
 
     assert_ne!(response.next_batch, "");
 
-<<<<<<< HEAD
     assert!(client.sync_token().await.is_some());
 }
 
 #[tokio::test]
 async fn timeline() {
-=======
-    assert!(rt.block_on(client.sync_token()).is_some());
-}
-
-#[test]
-fn timeline() {
-    let mut rt = Runtime::new().unwrap();
-
->>>>>>> bb89db30
     let homeserver = Url::from_str(&mockito::server_url()).unwrap();
 
     let session = Session {
@@ -88,7 +78,6 @@
 
     let mut client = AsyncClient::new(homeserver, Some(session)).unwrap();
 
-<<<<<<< HEAD
     let sync_settings = SyncSettings::new().timeout(Duration::from_millis(3000));
 
     let _response = client.sync(sync_settings).await.unwrap();
@@ -100,7 +89,30 @@
     );
 
     println!("{:#?}", &client.base_client().read().await.joined_rooms);
-=======
+}
+
+#[test]
+fn timeline() {
+    let mut rt = Runtime::new().unwrap();
+
+    let homeserver = Url::from_str(&mockito::server_url()).unwrap();
+
+    let session = Session {
+        access_token: "1234".to_owned(),
+        user_id: UserId::try_from("@example:example.com").unwrap(),
+        device_id: "DEVICEID".to_owned(),
+    };
+
+    let _m = mock(
+        "GET",
+        Matcher::Regex(r"^/_matrix/client/r0/sync\?.*$".to_string()),
+    )
+    .with_status(200)
+    .with_body_from_file("tests/data/sync.json")
+    .create();
+
+    let mut client = AsyncClient::new(homeserver, Some(session)).unwrap();
+
     let sync_settings = SyncSettings::new().timeout(3000).unwrap();
 
     let _response = rt.block_on(client.sync(sync_settings)).unwrap();
@@ -112,5 +124,4 @@
     );
 
     rt.block_on(async { println!("{:#?}", &client.base_client().read().await.joined_rooms ) });
->>>>>>> bb89db30
 }