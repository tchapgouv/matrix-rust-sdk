--- conflicted
+++ resolved
@@ -608,11 +608,7 @@
     ///
     /// * `sync_settings` - Settings for the sync call.
     #[instrument]
-<<<<<<< HEAD
-    pub async fn sync(
-        &self,
-        mut sync_settings: SyncSettings,
-    ) -> Result<sync_events::IncomingResponse> {
+    pub async fn sync(&self, mut sync_settings: SyncSettings) -> Result<sync_events::Response> {
         {
             if self.base_client.read().await.is_state_store_synced() {
                 if let Ok(synced) = self.sync_with_state_store().await {
@@ -624,9 +620,6 @@
             }
         }
 
-=======
-    pub async fn sync(&self, sync_settings: SyncSettings) -> Result<sync_events::Response> {
->>>>>>> b195dcbe
         let request = sync_events::Request {
             filter: None,
             since: sync_settings.token,
@@ -642,15 +635,10 @@
             let matrix_room = {
                 let mut client = self.base_client.write().await;
                 for event in &room.state.events {
-<<<<<<< HEAD
-                    if let EventResult::Ok(e) = event {
+                    if let Ok(e) = event.deserialize() {
                         if client.receive_joined_state_event(&room_id, &e).await {
                             updated = true;
                         }
-=======
-                    if let Ok(e) = event.deserialize() {
-                        client.receive_joined_state_event(&room_id, &e).await;
->>>>>>> b195dcbe
                     }
                 }
 
@@ -696,15 +684,10 @@
                 {
                     if let Ok(e) = account_data.deserialize() {
                         let mut client = self.base_client.write().await;
-<<<<<<< HEAD
-                        if client.receive_account_data_event(&room_id, e).await {
+                        if client.receive_account_data_event(&room_id, &e).await {
                             updated = true;
                         }
-                        client.emit_account_data_event(room_id, e).await;
-=======
-                        client.receive_account_data_event(&room_id, &e).await;
-                        client.emit_account_data_event(&room_id, &e).await;
->>>>>>> b195dcbe
+                        client.emit_account_data_event(room_id, &e).await;
                     }
                 }
             }
@@ -716,13 +699,9 @@
                 {
                     if let Ok(e) = presence.deserialize() {
                         let mut client = self.base_client.write().await;
-<<<<<<< HEAD
-                        if client.receive_presence_event(&room_id, e).await {
+                        if client.receive_presence_event(&room_id, &e).await {
                             updated = true;
                         }
-=======
-                        client.receive_presence_event(&room_id, &e).await;
->>>>>>> b195dcbe
 
                         client.emit_presence_event(&room_id, &e).await;
                     }
@@ -733,13 +712,9 @@
                 {
                     if let Ok(e) = ephemeral.deserialize() {
                         let mut client = self.base_client.write().await;
-<<<<<<< HEAD
-                        if client.receive_ephemeral_event(&room_id, e).await {
+                        if client.receive_ephemeral_event(&room_id, &e).await {
                             updated = true;
                         }
-=======
-                        client.receive_ephemeral_event(&room_id, &e).await;
->>>>>>> b195dcbe
 
                         client.emit_ephemeral_event(&room_id, &e).await;
                     }
