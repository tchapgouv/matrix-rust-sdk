--- conflicted
+++ resolved
@@ -34,13 +34,8 @@
 use crate::identifiers::{RoomAliasId, RoomId, UserId};
 
 use js_int::{Int, UInt};
-<<<<<<< HEAD
 use serde::{Deserialize, Serialize};
 #[derive(Debug, Default, PartialEq, Serialize, Deserialize)]
-=======
-
-#[derive(Debug, Default, PartialEq)]
->>>>>>> 903d1ee3
 /// `RoomName` allows the calculation of a text room name.
 pub struct RoomName {
     /// The displayed name of the room.
@@ -88,11 +83,7 @@
     pub notifications: Int,
 }
 
-<<<<<<< HEAD
-#[derive(Debug, PartialEq, Serialize, Deserialize)]
-/// A Matrix rooom.
-=======
-#[derive(Debug, PartialEq, Eq)]
+#[derive(Debug, PartialEq, Eq, Serialize, Deserialize)]
 pub struct Tombstone {
     /// A server-defined message.
     body: String,
@@ -100,9 +91,8 @@
     replacement: RoomId,
 }
 
-#[derive(Debug)]
+#[derive(Debug, PartialEq, Serialize, Deserialize)]
 /// A Matrix room.
->>>>>>> 903d1ee3
 pub struct Room {
     /// The unique id of the room.
     pub room_id: RoomId,
