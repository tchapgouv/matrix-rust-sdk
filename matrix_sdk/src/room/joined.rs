use crate::{room::Common, Client, Result, Room, RoomType};
use std::{io::Read, ops::Deref, sync::Arc};

use matrix_sdk_common::{
    api::r0::{
        membership::{
            ban_user,
            invite_user::{self, InvitationRecipient},
            kick_user, Invite3pid,
        },
        message::send_message_event,
        read_marker::set_read_marker,
        receipt::create_receipt,
        redact::redact_event,
        state::send_state_event_for_key,
        typing::create_typing_event::{Request as TypingRequest, Typing},
    },
    assign,
    events::{
        room::{
            message::{
                AudioMessageEventContent, FileMessageEventContent, ImageMessageEventContent,
                MessageEventContent, MessageType, VideoMessageEventContent,
            },
            EncryptedFile,
        },
        AnyMessageEventContent, AnyStateEventContent,
    },
    identifiers::{EventId, UserId},
    instant::{Duration, Instant},
    uuid::Uuid,
};

use mime::{self, Mime};

#[cfg(feature = "encryption")]
use matrix_sdk_common::locks::Mutex;

#[cfg(feature = "encryption")]
use matrix_sdk_base::crypto::AttachmentEncryptor;

#[cfg(feature = "encryption")]
use tracing::instrument;

const TYPING_NOTICE_TIMEOUT: Duration = Duration::from_secs(4);
const TYPING_NOTICE_RESEND_TIMEOUT: Duration = Duration::from_secs(3);

/// A room in the joined state.
///
/// The `JoinedRoom` contains all methodes specific to a `Room` with type `RoomType::Joined`.
/// Operations may fail once the underlaying `Room` changes `RoomType`.
#[derive(Debug, Clone)]
pub struct Joined {
    inner: Common,
}

impl Deref for Joined {
    type Target = Common;

    fn deref(&self) -> &Self::Target {
        &self.inner
    }
}

impl Joined {
    /// Create a new `room::Joined` if the underlaying `Room` has type `RoomType::Joined`.
    ///
    /// # Arguments
    /// * `client` - The client used to make requests.
    ///
    /// * `room` - The underlaying room.
    pub fn new(client: Client, room: Room) -> Option<Self> {
        // TODO: Make this private
        if room.room_type() == RoomType::Joined {
            Some(Self {
                inner: Common::new(client, room),
            })
        } else {
            None
        }
    }

    /// Leave this room.
    pub async fn leave(&self) -> Result<()> {
        self.inner.leave().await
    }

    /// Ban the user with `UserId` from this room.
    ///
    /// # Arguments
    ///
    /// * `user_id` - The user to ban with `UserId`.
    ///
    /// * `reason` - The reason for banning this user.
    pub async fn ban_user(&self, user_id: &UserId, reason: Option<&str>) -> Result<()> {
        let request = assign!(ban_user::Request::new(self.inner.room_id(), user_id), {
            reason
        });
        self.client.send(request, None).await?;
        Ok(())
    }

    /// Kick a user out of this room.
    ///
    /// # Arguments
    ///
    /// * `user_id` - The `UserId` of the user that should be kicked out of the room.
    ///
    /// * `reason` - Optional reason why the room member is being kicked out.
    pub async fn kick_user(&self, user_id: &UserId, reason: Option<&str>) -> Result<()> {
        let request = assign!(kick_user::Request::new(self.inner.room_id(), user_id), {
            reason
        });
        self.client.send(request, None).await?;
        Ok(())
    }

    /// Invite the specified user by `UserId` to this room.
    ///
    /// # Arguments
    ///
    /// * `user_id` - The `UserId` of the user to invite to the room.
    pub async fn invite_user_by_id(&self, user_id: &UserId) -> Result<()> {
        let recipient = InvitationRecipient::UserId { user_id };

        let request = invite_user::Request::new(self.inner.room_id(), recipient);
        self.client.send(request, None).await?;

        Ok(())
    }

    /// Invite the specified user by third party id to this room.
    ///
    /// # Arguments
    ///
    /// * `invite_id` - A third party id of a user to invite to the room.
    pub async fn invite_user_by_3pid(&self, invite_id: Invite3pid<'_>) -> Result<()> {
        let recipient = InvitationRecipient::ThirdPartyId(invite_id);
        let request = invite_user::Request::new(self.inner.room_id(), recipient);
        self.client.send(request, None).await?;

        Ok(())
    }

    /// Activate typing notice for this room.
    ///
    /// The typing notice remains active for 4s. It can be deactivate at any point by setting
    /// typing to `false`. If this method is called while the typing notice is active nothing will happen.
    /// This method can be called on every key stroke, since it will do nothing while typing is
    /// active.
    ///
    /// # Arguments
    ///
    /// * `typing` - Whether the user is typing or has stopped typing.
    ///
    /// # Examples
    ///
    /// ```no_run
    /// use std::time::Duration;
    /// use matrix_sdk::api::r0::typing::create_typing_event::Typing;
    /// # use matrix_sdk::{
    /// #     Client, SyncSettings,
    /// #     identifiers::room_id,
    /// # };
    /// # use futures::executor::block_on;
    /// # use url::Url;
    /// # block_on(async {
    /// # let homeserver = Url::parse("http://localhost:8080").unwrap();
    /// # let mut client = Client::new(homeserver).unwrap();
    /// # let room_id = room_id!("!test:localhost");
    /// # let room = client
    /// #    .get_joined_room(&room_id!("!SVkFJHzfwvuaIEawgC:localhost"))
    /// #    .unwrap();
<<<<<<< HEAD
    ///
    /// room
    ///     .typing_notice(Typing::Yes(Duration::from_secs(4)))
=======
    /// # room
    ///     .typing_notice(true)
>>>>>>> 5f1d073c
    ///     .await
    ///     .expect("Can't get devices from server");
    /// # });
    /// ```
    pub async fn typing_notice(&self, typing: bool) -> Result<()> {
        // Only send a request to the homeserver if the old timeout has elapsed or the typing
        // notice changed state within the TYPING_NOTICE_TIMEOUT
        let send =
            if let Some(typing_time) = self.client.typing_notice_times.get(self.inner.room_id()) {
                if typing_time.elapsed() > TYPING_NOTICE_RESEND_TIMEOUT {
                    // We always reactivate the typing notice if typing is true or we may need to
                    // deactivate it if it's currently active if typing is false
                    typing || typing_time.elapsed() <= TYPING_NOTICE_TIMEOUT
                } else {
                    // Only send a request when we need to deactivate typing
                    !typing
                }
            } else {
                // Typing notice is currently deactivated, therefore, send a request only when it's
                // about to be activated
                typing
            };

        if send {
            let typing = if typing {
                self.client
                    .typing_notice_times
                    .insert(self.inner.room_id().clone(), Instant::now());
                Typing::Yes(TYPING_NOTICE_TIMEOUT)
            } else {
                self.client.typing_notice_times.remove(self.inner.room_id());
                Typing::No
            };

            let request =
                TypingRequest::new(self.inner.own_user_id(), self.inner.room_id(), typing);
            self.client.send(request, None).await?;
        }

        Ok(())
    }

    /// Send a request to notify this room that the user has read specific event.
    ///
    /// # Arguments
    ///
    /// * `event_id` - The `EventId` specifies the event to set the read receipt on.
    pub async fn read_receipt(&self, event_id: &EventId) -> Result<()> {
        let request = create_receipt::Request::new(
            self.inner.room_id(),
            create_receipt::ReceiptType::Read,
            event_id,
        );

        self.client.send(request, None).await?;
        Ok(())
    }

    /// Send a request to notify this room that the user has read up to specific event.
    ///
    /// # Arguments
    ///
    /// * fully_read - The `EventId` of the event the user has read to.
    ///
    /// * read_receipt - An `EventId` to specify the event to set the read receipt on.
    pub async fn read_marker(
        &self,
        fully_read: &EventId,
        read_receipt: Option<&EventId>,
    ) -> Result<()> {
        let request = assign!(
            set_read_marker::Request::new(self.inner.room_id(), fully_read),
            { read_receipt }
        );

        self.client.send(request, None).await?;
        Ok(())
    }

    /// Share a group session for the given room.
    ///
    /// This will create Olm sessions with all the users/device pairs in the
    /// room if necessary and share a group session with them.
    ///
    /// Does nothing if no group session needs to be shared.
    #[cfg(feature = "encryption")]
    #[cfg_attr(feature = "docs", doc(cfg(encryption)))]
    async fn preshare_group_session(&self) -> Result<()> {
        // TODO expose this publicly so people can pre-share a group session if
        // e.g. a user starts to type a message for a room.
        #[allow(clippy::map_clone)]
        if let Some(mutex) = self
            .client
            .group_session_locks
            .get(self.inner.room_id())
            .map(|m| m.clone())
        {
            // If a group session share request is already going on,
            // await the release of the lock.
            mutex.lock().await;
        } else {
            // Otherwise create a new lock and share the group
            // session.
            let mutex = Arc::new(Mutex::new(()));
            self.client
                .group_session_locks
                .insert(self.inner.room_id().clone(), mutex.clone());

            let _guard = mutex.lock().await;

            {
                let joined = self
                    .client
                    .store()
                    .get_joined_user_ids(self.inner.room_id())
                    .await?;
                let invited = self
                    .client
                    .store()
                    .get_invited_user_ids(self.inner.room_id())
                    .await?;
                let members = joined.iter().chain(&invited);
                self.client.claim_one_time_keys(members).await?;
            };

            let response = self.share_group_session().await;

            self.client.group_session_locks.remove(self.inner.room_id());

            // If one of the responses failed invalidate the group
            // session as using it would end up in undecryptable
            // messages.
            if let Err(r) = response {
                self.client
                    .base_client
                    .invalidate_group_session(self.inner.room_id())
                    .await;
                return Err(r);
            }
        }

        Ok(())
    }

    /// Share a group session for a room.
    ///
    /// # Panics
    ///
    /// Panics if the client isn't logged in.
    #[cfg(feature = "encryption")]
    #[cfg_attr(feature = "docs", doc(cfg(encryption)))]
    #[instrument]
    async fn share_group_session(&self) -> Result<()> {
        let mut requests = self
            .client
            .base_client
            .share_group_session(self.inner.room_id())
            .await?;

        for request in requests.drain(..) {
            let response = self.client.send_to_device(&request).await?;

            self.client
                .base_client
                .mark_request_as_sent(&request.txn_id, &response)
                .await?;
        }

        Ok(())
    }

    /// Send a room message to this room.
    ///
    /// Returns the parsed response from the server.
    ///
    /// If the encryption feature is enabled this method will transparently
    /// encrypt the room message if this room is encrypted.
    ///
    /// # Arguments
    ///
    /// * `content` - The content of the message event.
    ///
    /// * `txn_id` - A unique `Uuid` that can be attached to a `MessageEvent`
    /// held in its unsigned field as `transaction_id`. If not given one is
    /// created for the message.
    ///
    /// # Example
    /// ```no_run
    /// # use std::sync::{Arc, RwLock};
    /// # use matrix_sdk::{Client, SyncSettings};
    /// # use url::Url;
    /// # use futures::executor::block_on;
    /// # use matrix_sdk::identifiers::room_id;
    /// # use std::convert::TryFrom;
    /// use matrix_sdk::events::{
    ///     AnyMessageEventContent,
    ///     room::message::{MessageEventContent, TextMessageEventContent},
    /// };
    /// # block_on(async {
    /// # let homeserver = Url::parse("http://localhost:8080").unwrap();
    /// # let mut client = Client::new(homeserver).unwrap();
    /// # let room_id = room_id!("!test:localhost");
    /// use matrix_sdk_common::uuid::Uuid;
    ///
    /// let content = AnyMessageEventContent::RoomMessage(
    ///     MessageEventContent::text_plain("Hello world")
    /// );
    ///
    /// let txn_id = Uuid::new_v4();
    /// # let room = client
    /// #    .get_joined_room(&room_id)
    /// #    .unwrap();
    /// room.send(content, Some(txn_id)).await.unwrap();
    /// # })
    /// ```
    pub async fn send(
        &self,
        content: impl Into<AnyMessageEventContent>,
        txn_id: Option<Uuid>,
    ) -> Result<send_message_event::Response> {
        #[cfg(not(feature = "encryption"))]
        let content: AnyMessageEventContent = content.into();

        #[cfg(feature = "encryption")]
        let content = if self.is_encrypted() {
            if !self.are_members_synced() {
                self.request_members().await?;
                // TODO query keys here?
            }

            self.preshare_group_session().await?;
            AnyMessageEventContent::RoomEncrypted(
                self.client
                    .base_client
                    .encrypt(self.inner.room_id(), content)
                    .await?,
            )
        } else {
            content.into()
        };

        let txn_id = txn_id.unwrap_or_else(Uuid::new_v4).to_string();
        let request = send_message_event::Request::new(&self.inner.room_id(), &txn_id, &content);

        let response = self.client.send(request, None).await?;
        Ok(response)
    }

    /// Send an attachment to this room.
    ///
    /// This will upload the given data that the reader produces using the
    /// [`upload()`](#method.upload) method and post an event to the given room.
    /// If the room is encrypted and the encryption feature is enabled the
    /// upload will be encrypted.
    ///
    /// This is a convenience method that calls the [`Client::upload()`](#Client::method.upload)
    /// and afterwards the [`send()`](#method.send).
    ///
    /// # Arguments
    /// * `body` - A textual representation of the media that is going to be
    /// uploaded. Usually the file name.
    ///
    /// * `content_type` - The type of the media, this will be used as the
    /// content-type header.
    ///
    /// * `reader` - A `Reader` that will be used to fetch the raw bytes of the
    /// media.
    ///
    /// * `txn_id` - A unique `Uuid` that can be attached to a `MessageEvent`
    /// held in its unsigned field as `transaction_id`. If not given one is
    /// created for the message.
    ///
    /// # Examples
    ///
    /// ```no_run
    /// # use std::{path::PathBuf, fs::File, io::Read};
    /// # use matrix_sdk::{Client, identifiers::room_id};
    /// # use url::Url;
    /// # use mime;
    /// # use futures::executor::block_on;
    /// # block_on(async {
    /// # let homeserver = Url::parse("http://localhost:8080").unwrap();
    /// # let mut client = Client::new(homeserver).unwrap();
    /// # let room_id = room_id!("!test:localhost");
    /// let path = PathBuf::from("/home/example/my-cat.jpg");
    /// let mut image = File::open(path).unwrap();
    ///
    /// # let room = client
    /// #    .get_joined_room(&room_id)
    /// #    .unwrap();
    /// room.send_attachment("My favorite cat", &mime::IMAGE_JPEG, &mut image, None)
    ///     .await
    ///     .expect("Can't upload my cat.");
    /// # });
    /// ```
    pub async fn send_attachment<R: Read>(
        &self,
        body: &str,
        content_type: &Mime,
        mut reader: &mut R,
        txn_id: Option<Uuid>,
    ) -> Result<send_message_event::Response> {
        let (response, encrypted_file) = if self.is_encrypted() {
            #[cfg(feature = "encryption")]
            let mut reader = AttachmentEncryptor::new(reader);
            #[cfg(feature = "encryption")]
            let content_type = mime::APPLICATION_OCTET_STREAM;

            let response = self.client.upload(&content_type, &mut reader).await?;

            #[cfg(feature = "encryption")]
            let keys = {
                let keys = reader.finish();
                Some(Box::new(EncryptedFile {
                    url: response.content_uri.clone(),
                    key: keys.web_key,
                    iv: keys.iv,
                    hashes: keys.hashes,
                    v: keys.version,
                }))
            };
            #[cfg(not(feature = "encryption"))]
            let keys: Option<Box<EncryptedFile>> = None;

            (response, keys)
        } else {
            let response = self.client.upload(&content_type, &mut reader).await?;
            (response, None)
        };

        let url = response.content_uri;

        let content = match content_type.type_() {
            mime::IMAGE => {
                // TODO create a thumbnail using the image crate?.
                MessageType::Image(ImageMessageEventContent {
                    body: body.to_owned(),
                    info: None,
                    url: Some(url),
                    file: encrypted_file,
                })
            }
            mime::AUDIO => MessageType::Audio(AudioMessageEventContent {
                body: body.to_owned(),
                info: None,
                url: Some(url),
                file: encrypted_file,
            }),
            mime::VIDEO => MessageType::Video(VideoMessageEventContent {
                body: body.to_owned(),
                info: None,
                url: Some(url),
                file: encrypted_file,
            }),
            _ => MessageType::File(FileMessageEventContent {
                filename: None,
                body: body.to_owned(),
                info: None,
                url: Some(url),
                file: encrypted_file,
            }),
        };

        self.send(
            AnyMessageEventContent::RoomMessage(MessageEventContent::new(content)),
            txn_id,
        )
        .await
    }

    /// Send a room state event to the homeserver.
    ///
    /// Returns the parsed response from the server.
    ///
    /// # Arguments
    ///
    /// * `room_id` -  The id of the room that should receive the message.
    ///
    /// * `content` - The content of the state event.
    ///
    /// * `state_key` - A unique key which defines the overwriting semantics for
    /// this piece of room state. This value is often a zero-length string.
    ///
    /// # Example
    ///
    /// ```no_run
    /// use matrix_sdk::events::{
    ///     AnyStateEventContent,
    ///     room::member::{MemberEventContent, MembershipState},
    /// };
    /// # futures::executor::block_on(async {
    /// # let homeserver = url::Url::parse("http://localhost:8080").unwrap();
    /// # let mut client = matrix_sdk::Client::new(homeserver).unwrap();
    /// # let room_id = matrix_sdk::identifiers::room_id!("!test:localhost");
    ///
    /// let avatar_url = "https://example.org/avatar";
    /// let member_event = MemberEventContent {
    ///    avatar_url: Some(avatar_url.to_string()),
    ///    membership: MembershipState::Join,
    ///    is_direct: None,
    ///    displayname: None,    
    ///    third_party_invite: None,
    /// };
    /// # let room = client
    /// #    .get_joined_room(&room_id)
    /// #    .unwrap();
    ///
    /// let content = AnyStateEventContent::RoomMember(member_event);
    /// room.send_state_event(content, "").await.unwrap();
    /// # })
    /// ```
    pub async fn send_state_event(
        &self,
        content: impl Into<AnyStateEventContent>,
        state_key: &str,
    ) -> Result<send_state_event_for_key::Response> {
        let content = content.into();
        let request =
            send_state_event_for_key::Request::new(self.inner.room_id(), state_key, &content);

        self.client.send(request, None).await
    }

    /// Strips all information out of an event of the room.
    ///
    /// Returns the [`redact_event::Response`] from the server.
    ///
    /// This cannot be undone. Users may redact their own events, and any user
    /// with a power level greater than or equal to the redact power level of
    /// the room may redact events there.
    ///
    /// # Arguments
    ///
    /// * `event_id` - The ID of the event to redact
    ///
    /// * `reason` - The reason for the event being redacted.
    ///
    /// * `txn_id` - A unique [`Uuid`] that can be attached to this event as
    /// its transaction ID. If not given one is created for the message.
    ///
    /// # Example
    ///
    /// ```no_run
    /// # futures::executor::block_on(async {
    /// # let homeserver = url::Url::parse("http://localhost:8080").unwrap();
    /// # let mut client = matrix_sdk::Client::new(homeserver).unwrap();
    /// # let room_id = matrix_sdk::identifiers::room_id!("!test:localhost");
    /// # let room = client
    /// #   .get_joined_room(&room_id)
    /// #   .unwrap();
    /// let event_id = matrix_sdk::identifiers::event_id!("$xxxxxx:example.org");
    /// let reason = Some("Indecent material");
    /// room.redact(&event_id, reason, None).await.unwrap();
    /// # })
    /// ```
    pub async fn redact(
        &self,
        event_id: &EventId,
        reason: Option<&str>,
        txn_id: Option<Uuid>,
    ) -> Result<redact_event::Response> {
        let txn_id = txn_id.unwrap_or_else(Uuid::new_v4).to_string();
        let request = assign!(
            redact_event::Request::new(self.inner.room_id(), event_id, &txn_id),
            { reason }
        );

        self.client.send(request, None).await
    }
}<|MERGE_RESOLUTION|>--- conflicted
+++ resolved
@@ -171,14 +171,9 @@
     /// # let room = client
     /// #    .get_joined_room(&room_id!("!SVkFJHzfwvuaIEawgC:localhost"))
     /// #    .unwrap();
-<<<<<<< HEAD
     ///
     /// room
-    ///     .typing_notice(Typing::Yes(Duration::from_secs(4)))
-=======
-    /// # room
     ///     .typing_notice(true)
->>>>>>> 5f1d073c
     ///     .await
     ///     .expect("Can't get devices from server");
     /// # });
@@ -579,7 +574,7 @@
     ///    avatar_url: Some(avatar_url.to_string()),
     ///    membership: MembershipState::Join,
     ///    is_direct: None,
-    ///    displayname: None,    
+    ///    displayname: None,
     ///    third_party_invite: None,
     /// };
     /// # let room = client
