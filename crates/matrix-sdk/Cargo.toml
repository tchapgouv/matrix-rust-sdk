[package]
authors = ["Damir Jelić <poljar@termina.org.uk>"]
description = "A high level Matrix client-server library."
edition = "2021"
homepage = "https://github.com/matrix-org/matrix-rust-sdk"
keywords = ["matrix", "chat", "messaging", "ruma", "nio"]
license = "Apache-2.0"
name = "matrix-sdk"
readme = "README.md"
repository = "https://github.com/matrix-org/matrix-rust-sdk"
rust-version = { workspace = true }
version = "0.10.0"

[package.metadata.docs.rs]
features = ["docsrs"]
rustdoc-args = ["--cfg", "docsrs"]

[features]
client = []
server = []
default = ["e2e-encryption", "automatic-room-key-forwarding", "sqlite", "rustls-tls"]
testing = [
    "matrix-sdk-sqlite?/testing",
    "matrix-sdk-indexeddb?/testing",
    "matrix-sdk-base/testing",
    "wiremock",
    "matrix-sdk-test",
    "assert_matches2"
]

e2e-encryption = [
    "matrix-sdk-base/e2e-encryption",
    "matrix-sdk-sqlite?/crypto-store", # activate crypto-store on sqlite if given
    "matrix-sdk-indexeddb?/e2e-encryption", # activate on indexeddb if given
]
js = ["matrix-sdk-common/js", "matrix-sdk-base/js"]

sqlite = [
    "dep:matrix-sdk-sqlite",
    "matrix-sdk-sqlite?/state-store",
    "matrix-sdk-sqlite?/event-cache"
]
bundled-sqlite = ["sqlite", "matrix-sdk-sqlite?/bundled"]
indexeddb = ["matrix-sdk-indexeddb/state-store"]

qrcode = ["e2e-encryption", "matrix-sdk-base/qrcode"]
automatic-room-key-forwarding = ["e2e-encryption", "matrix-sdk-base/automatic-room-key-forwarding"]
markdown = ["ruma/markdown"]
native-tls = ["reqwest/native-tls"]
rustls-tls = ["reqwest/rustls-tls"]
socks = ["reqwest/socks"]
sso-login = ["dep:axum", "dep:rand", "dep:tower"]

uniffi = ["dep:uniffi", "matrix-sdk-base/uniffi", "dep:matrix-sdk-ffi-macros"]

experimental-oidc = [
    "ruma/unstable-msc2967",
    "ruma/unstable-msc4108",
    "dep:chrono",
    "dep:language-tags",
    "dep:mas-oidc-client",
    "dep:rand",
    "dep:sha2",
    "dep:tower",
    "dep:oauth2",
]
experimental-widgets = ["dep:language-tags", "dep:uuid"]

docsrs = ["e2e-encryption", "sqlite", "indexeddb", "sso-login", "qrcode"]

[dependencies]
anyhow = { workspace = true, optional = true }
anymap2 = "0.13.0"
aquamarine = { workspace = true }
assert_matches2 = { workspace = true, optional = true }
as_variant = { workspace = true }
async-channel = "2.3.1"
async-stream = { workspace = true }
async-trait = { workspace = true }
axum = { version = "0.8.1", optional = true }
bytes = "1.9.0"
bytesize = "1.3.0"
chrono = { workspace = true, optional = true }
event-listener = "5.4.0"
eyeball = { workspace = true }
eyeball-im = { workspace = true }
eyre = { version = "0.6.12", optional = true }
futures-core = { workspace = true }
futures-util = { workspace = true }
growable-bloom-filter = { workspace = true }
http = { workspace = true }
imbl = { workspace = true, features = ["serde"] }
indexmap = { workspace = true }
js_int = "0.2.2"
language-tags = { version = "0.3.2", optional = true }
mas-oidc-client = { version = "0.11.0", default-features = false, optional = true }
matrix-sdk-base = { workspace = true }
matrix-sdk-base-bwi = { workspace = true }
matrix-sdk-bwi = { workspace = true, features = ["client"] }
matrix-sdk-bwi-test = { workspace = true }
matrix-sdk-common = { workspace = true }
matrix-sdk-ffi-macros = { workspace = true, optional = true }
matrix-sdk-indexeddb = { workspace = true, optional = true }
matrix-sdk-sqlite = { workspace = true, optional = true }
matrix-sdk-test = { workspace = true, optional = true }
mime = { workspace = true }
mime2ext = "0.1.53"
once_cell = { workspace = true }
percent-encoding = "2.3.1"
pin-project-lite = { workspace = true }
<<<<<<< HEAD
rand = { workspace = true, optional = true }
rstest = { workspace = true }
ruma = { workspace = true, features = ["rand", "unstable-msc2448", "unstable-msc2965", "unstable-msc3930", "unstable-msc3245-v1-compat", "unstable-msc2867"] }
=======
rand = { workspace = true , optional = true }
ruma = { workspace = true, features = [
    "rand",
    "unstable-msc2448",
    "unstable-msc2965",
    "unstable-msc3930",
    "unstable-msc3245-v1-compat",
    "unstable-msc2867",
    "unstable-msc4230",
] }
>>>>>>> 67961c90
serde = { workspace = true }
serde_json = { workspace = true }
serde_html_form = { workspace = true }
sha2 = { workspace = true, optional = true }
tempfile = { workspace = true }
thiserror = { workspace = true }
tokio-stream = { workspace = true, features = ["sync"] }
<<<<<<< HEAD
tower = { version = "0.5.1", features = ["util"], optional = true }
tracing = { workspace = true, features = ["attributes", "log"] }
=======
tower = { version = "0.5.2", features = ["util"], optional = true }
tracing = { workspace = true, features = ["attributes"] }
>>>>>>> 67961c90
uniffi = { workspace = true, optional = true }
url = { workspace = true, features = ["serde"] }
urlencoding = "2.1.3"
uuid = { workspace = true, features = ["serde", "v4"], optional = true }
vodozemac = { workspace = true }
zeroize = { workspace = true }

[target.'cfg(target_arch = "wasm32")'.dependencies]
gloo-timers = { workspace = true, features = ["futures"] }
reqwest = { workspace = true, features = ["gzip", "http2"] }
tokio = { workspace = true, features = ["macros"] }

[target.'cfg(not(target_arch = "wasm32"))'.dependencies]
backoff = { version = "0.4.0", features = ["tokio"] }
oauth2 = { version = "5.0.0", default-features = false, features = ["reqwest"], optional = true }
# only activate reqwest's stream feature on non-wasm, the wasm part seems to not
# support *sending* streams, which makes it useless for us.
reqwest = { workspace = true, features = ["stream", "gzip", "http2"] }
tokio = { workspace = true, features = ["fs", "rt", "macros"] }
tokio-util = "0.7.13"
wiremock = { workspace = true, optional = true }

[dev-dependencies]
anyhow = { workspace = true }
assert-json-diff = { workspace = true }
assert_matches = { workspace = true }
assert_matches2 = { workspace = true }
<<<<<<< HEAD
=======
dirs = "6.0.0"
>>>>>>> 67961c90
futures-executor = { workspace = true }
matrix-sdk-base = { workspace = true, features = ["testing"] }
matrix-sdk-test = { workspace = true }
once_cell = { workspace = true }
similar-asserts = { workspace = true }
stream_assert = { workspace = true }
tracing-subscriber = { workspace = true, features = ["env-filter"] }
tokio-test = "0.4.4"

[target.'cfg(target_arch = "wasm32")'.dev-dependencies]
wasm-bindgen-test = { workspace = true }

[target.'cfg(not(target_arch = "wasm32"))'.dev-dependencies]
proptest = { workspace = true }
tokio = { workspace = true, features = ["rt-multi-thread", "macros"] }
wiremock = { workspace = true }

[[test]]
name = "integration"
required-features = ["testing"]

[lints]
workspace = true<|MERGE_RESOLUTION|>--- conflicted
+++ resolved
@@ -108,12 +108,6 @@
 once_cell = { workspace = true }
 percent-encoding = "2.3.1"
 pin-project-lite = { workspace = true }
-<<<<<<< HEAD
-rand = { workspace = true, optional = true }
-rstest = { workspace = true }
-ruma = { workspace = true, features = ["rand", "unstable-msc2448", "unstable-msc2965", "unstable-msc3930", "unstable-msc3245-v1-compat", "unstable-msc2867"] }
-=======
-rand = { workspace = true , optional = true }
 ruma = { workspace = true, features = [
     "rand",
     "unstable-msc2448",
@@ -123,7 +117,6 @@
     "unstable-msc2867",
     "unstable-msc4230",
 ] }
->>>>>>> 67961c90
 serde = { workspace = true }
 serde_json = { workspace = true }
 serde_html_form = { workspace = true }
@@ -131,13 +124,8 @@
 tempfile = { workspace = true }
 thiserror = { workspace = true }
 tokio-stream = { workspace = true, features = ["sync"] }
-<<<<<<< HEAD
-tower = { version = "0.5.1", features = ["util"], optional = true }
+tower = { version = "0.5.2", features = ["util"], optional = true }
 tracing = { workspace = true, features = ["attributes", "log"] }
-=======
-tower = { version = "0.5.2", features = ["util"], optional = true }
-tracing = { workspace = true, features = ["attributes"] }
->>>>>>> 67961c90
 uniffi = { workspace = true, optional = true }
 url = { workspace = true, features = ["serde"] }
 urlencoding = "2.1.3"
@@ -165,10 +153,7 @@
 assert-json-diff = { workspace = true }
 assert_matches = { workspace = true }
 assert_matches2 = { workspace = true }
-<<<<<<< HEAD
-=======
 dirs = "6.0.0"
->>>>>>> 67961c90
 futures-executor = { workspace = true }
 matrix-sdk-base = { workspace = true, features = ["testing"] }
 matrix-sdk-test = { workspace = true }
