--- conflicted
+++ resolved
@@ -89,26 +89,17 @@
 indexmap.workspace = true
 js_int = "0.2.2"
 language-tags = { version = "0.3.2" }
-<<<<<<< HEAD
-matrix-sdk-base = { workspace = true }
+matrix-sdk-base.workspace = true
+matrix-sdk-common.workspace = true
 matrix-sdk-base-bwi = { workspace = true }
 matrix-sdk-bwi = { workspace = true, features = ["client"] }
 matrix-sdk-bwi-test = { workspace = true }
-matrix-sdk-common = { workspace = true }
-=======
-matrix-sdk-base.workspace = true
-matrix-sdk-common.workspace = true
->>>>>>> 75311678
 matrix-sdk-ffi-macros = { workspace = true, optional = true }
 matrix-sdk-indexeddb = { workspace = true, optional = true }
 matrix-sdk-sqlite = { workspace = true, optional = true }
 matrix-sdk-test = { workspace = true, optional = true }
-<<<<<<< HEAD
 matrix-sdk-tchap = { workspace = true }
-mime = { workspace = true }
-=======
 mime.workspace = true
->>>>>>> 75311678
 mime2ext = "0.1.53"
 oauth2 = { version = "5.0.0", default-features = false, features = ["reqwest", "timing-resistant-secret-traits"] }
 once_cell.workspace = true
