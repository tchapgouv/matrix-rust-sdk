--- conflicted
+++ resolved
@@ -318,7 +318,6 @@
     }
 
     #[async_test]
-<<<<<<< HEAD
     async fn test_available_sliding_sync_versions_proxy_with_server() {
         let server = MockServer::start().await;
         let homeserver = format!("https://{}/homeserver", server.address());
@@ -421,8 +420,6 @@
     }
 
     #[async_test]
-=======
->>>>>>> 67961c90
     async fn test_available_sliding_sync_versions_native() {
         let (client, server) = logged_in_client_with_server().await;
 
