--- conflicted
+++ resolved
@@ -1345,15 +1345,23 @@
                         None
                     }
 
-<<<<<<< HEAD
-                    DependentQueuedRequestKind::ReactEvent { key } => Some(LocalEcho {
-                        transaction_id: dep.own_transaction_id.clone().into(),
-                        content: LocalEchoContent::React {
-                            key,
-                            send_handle: SendReactionHandle {
-                                room: room.clone(),
-                                transaction_id: dep.own_transaction_id,
-=======
+                DependentQueuedRequestKind::ReactEvent { key } => Some(LocalEcho {
+                    transaction_id: dep.own_transaction_id.clone().into(),
+                    content: LocalEchoContent::React {
+                        key,
+                        send_handle: SendReactionHandle {
+                            room: room.clone(),
+                            transaction_id: dep.own_transaction_id,
+                        },
+                        applies_to: dep.parent_transaction_id,
+                    },
+                }),
+
+                DependentQueuedRequestKind::UploadFileWithThumbnail { .. } => {
+                    // Don't reflect these: only the associated event is interesting to observers.
+                    None
+                }
+
                 DependentQueuedRequestKind::FinishUpload {
                     local_echo,
                     file_upload,
@@ -1372,7 +1380,6 @@
                                     upload_thumbnail_txn: thumbnail_info.map(|info| info.txn),
                                     upload_file_txn: file_upload,
                                 }),
->>>>>>> c136ace3
                             },
                             applies_to: dep.parent_transaction_id,
                         },
