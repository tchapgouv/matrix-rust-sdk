--- conflicted
+++ resolved
@@ -22,7 +22,6 @@
     sync::{Arc, Mutex as StdMutex, RwLock as StdRwLock, Weak},
 };
 
-<<<<<<< HEAD
 use self::futures::SendRequest;
 use crate::event_handler::{EventHandlerContext, ObservableEventHandler};
 #[cfg(feature = "experimental-oidc")]
@@ -52,9 +51,7 @@
     encryption::{Encryption, EncryptionData, EncryptionSettings, VerificationState},
     store_locks::CrossProcessStoreLock,
 };
-=======
 use caches::ClientCaches;
->>>>>>> 67961c90
 use eyeball::{SharedObservable, Subscriber};
 use eyeball_im::{Vector, VectorDiff};
 use futures_core::Stream;
@@ -68,7 +65,6 @@
     BaseClient, RoomInfoNotableUpdate, RoomState, RoomStateFilter, SendOutsideWasm, SessionMeta,
     StateStoreDataKey, StateStoreDataValue, SyncOutsideWasm,
 };
-<<<<<<< HEAD
 use matrix_sdk_base_bwi::room_alias::BWIRoomAlias;
 use matrix_sdk_bwi::content_scanner::BWIContentScanner;
 use matrix_sdk_bwi::federation::BWIFederationHandler;
@@ -76,10 +72,8 @@
     HistoryVisibility, RoomHistoryVisibilityEventContent,
 };
 use ruma::events::room::server_acl::RoomServerAclEventContent;
-=======
 #[cfg(feature = "experimental-oidc")]
 use matrix_sdk_common::ttl_cache::TtlCache;
->>>>>>> 67961c90
 #[cfg(feature = "e2e-encryption")]
 use ruma::events::{room::encryption::RoomEncryptionEventContent, InitialStateEvent};
 use ruma::{
@@ -117,39 +111,6 @@
 use tracing::{debug, error, instrument, trace, warn, Instrument, Span};
 use url::Url;
 
-<<<<<<< HEAD
-=======
-use self::futures::SendRequest;
-#[cfg(feature = "experimental-oidc")]
-use crate::authentication::oidc::Oidc;
-use crate::{
-    authentication::{
-        matrix::MatrixAuth, AuthCtx, AuthData, ReloadSessionCallback, SaveSessionCallback,
-    },
-    config::RequestConfig,
-    deduplicating_handler::DeduplicatingHandler,
-    error::HttpResult,
-    event_cache::EventCache,
-    event_handler::{
-        EventHandler, EventHandlerContext, EventHandlerDropGuard, EventHandlerHandle,
-        EventHandlerStore, ObservableEventHandler, SyncEvent,
-    },
-    http_client::HttpClient,
-    notification_settings::NotificationSettings,
-    room_preview::RoomPreview,
-    send_queue::SendQueueData,
-    sliding_sync::Version as SlidingSyncVersion,
-    sync::{RoomUpdate, SyncResponse},
-    Account, AuthApi, AuthSession, Error, HttpError, Media, Pusher, RefreshTokenError, Result,
-    Room, TransmissionProgress,
-};
-#[cfg(feature = "e2e-encryption")]
-use crate::{
-    encryption::{Encryption, EncryptionData, EncryptionSettings, VerificationState},
-    store_locks::CrossProcessStoreLock,
-};
-
->>>>>>> 67961c90
 mod builder;
 pub(crate) mod caches;
 pub(crate) mod futures;
@@ -1548,10 +1509,6 @@
     ) -> Result<Room> {
         let invite = request.invite.clone();
         let is_direct_room = request.is_direct;
-<<<<<<< HEAD
-=======
-        let response = self.send(request).await?;
->>>>>>> 67961c90
 
         if !is_direct_room {
             // BWI specific: create room alias
