// Copyright 2022 Kévin Commaille
//
// Licensed under the Apache License, Version 2.0 (the "License");
// you may not use this file except in compliance with the License.
// You may obtain a copy of the License at
//
//     http://www.apache.org/licenses/LICENSE-2.0
//
// Unless required by applicable law or agreed to in writing, software
// distributed under the License is distributed on an "AS IS" BASIS,
// WITHOUT WARRANTIES OR CONDITIONS OF ANY KIND, either express or implied.
// See the License for the specific language governing permissions and
// limitations under the License.

//! Types and traits for attachments.

use crate::bwi_extensions::attachment::FileSize;
use crate::Error::{AttachmentSizeExceededMaxSize, AttachmentSizeNotDefined};
use std::time::Duration;

use ruma::{
    assign,
    events::{
        room::{
            message::{AudioInfo, FileInfo, FormattedBody, VideoInfo},
            ImageInfo, ThumbnailInfo,
        },
        Mentions,
    },
    OwnedTransactionId, UInt,
};

use crate::room::reply::Reply;

/// Base metadata about an image.
#[derive(Debug, Clone, Default)]
pub struct BaseImageInfo {
    /// The height of the image in pixels.
    pub height: Option<UInt>,
    /// The width of the image in pixels.
    pub width: Option<UInt>,
    /// The file size of the image in bytes.
    pub size: Option<UInt>,
    /// The [BlurHash](https://blurha.sh/) for this image.
    pub blurhash: Option<String>,
    /// Whether this image is animated.
    pub is_animated: Option<bool>,
}

/// Base metadata about a video.
#[derive(Debug, Clone, Default)]
pub struct BaseVideoInfo {
    /// The duration of the video.
    pub duration: Option<Duration>,
    /// The height of the video in pixels.
    pub height: Option<UInt>,
    /// The width of the video in pixels.
    pub width: Option<UInt>,
    /// The file size of the video in bytes.
    pub size: Option<UInt>,
    /// The [BlurHash](https://blurha.sh/) for this video.
    pub blurhash: Option<String>,
}

/// Base metadata about an audio clip.
#[derive(Debug, Clone, Default)]
pub struct BaseAudioInfo {
    /// The duration of the audio clip.
    pub duration: Option<Duration>,
    /// The file size of the audio clip in bytes.
    pub size: Option<UInt>,
}

/// Base metadata about a file.
#[derive(Debug, Clone, Default)]
pub struct BaseFileInfo {
    /// The size of the file in bytes.
    pub size: Option<UInt>,
}

/// Types of metadata for an attachment.
#[derive(Debug)]
pub enum AttachmentInfo {
    /// The metadata of an image.
    Image(BaseImageInfo),
    /// The metadata of a video.
    Video(BaseVideoInfo),
    /// The metadata of an audio clip.
    Audio(BaseAudioInfo),
    /// The metadata of a file.
    File(BaseFileInfo),
    /// The metadata of a voice message
    Voice {
        /// The audio info
        audio_info: BaseAudioInfo,
        /// The waveform of the voice message
        waveform: Option<Vec<u16>>,
    },
}

impl From<AttachmentInfo> for ImageInfo {
    fn from(info: AttachmentInfo) -> Self {
        match info {
            AttachmentInfo::Image(info) => assign!(ImageInfo::new(), {
                height: info.height,
                width: info.width,
                size: info.size,
                blurhash: info.blurhash,
                is_animated: info.is_animated,
            }),
            _ => ImageInfo::new(),
        }
    }
}

impl From<AttachmentInfo> for VideoInfo {
    fn from(info: AttachmentInfo) -> Self {
        match info {
            AttachmentInfo::Video(info) => assign!(VideoInfo::new(), {
                duration: info.duration,
                height: info.height,
                width: info.width,
                size: info.size,
                blurhash: info.blurhash,
            }),
            _ => VideoInfo::new(),
        }
    }
}

impl From<AttachmentInfo> for AudioInfo {
    fn from(info: AttachmentInfo) -> Self {
        match info {
            AttachmentInfo::Audio(info) => assign!(AudioInfo::new(), {
                duration: info.duration,
                size: info.size,
            }),
            AttachmentInfo::Voice { audio_info, .. } => assign!(AudioInfo::new(), {
                duration: audio_info.duration,
                size: audio_info.size,
            }),
            _ => AudioInfo::new(),
        }
    }
}

impl From<AttachmentInfo> for FileInfo {
    fn from(info: AttachmentInfo) -> Self {
        match info {
            AttachmentInfo::File(info) => assign!(FileInfo::new(), {
                size: info.size,
            }),
            _ => FileInfo::new(),
        }
    }
}

/// A thumbnail to upload and send for an attachment.
#[derive(Debug)]
pub struct Thumbnail {
    /// The raw bytes of the thumbnail.
    pub data: Vec<u8>,
    /// The type of the thumbnail, this will be used as the content-type header.
    pub content_type: mime::Mime,
    /// The height of the thumbnail in pixels.
    pub height: UInt,
    /// The width of the thumbnail in pixels.
    pub width: UInt,
    /// The file size of the thumbnail in bytes.
    pub size: UInt,
}

impl Thumbnail {
    /// Convert this `Thumbnail` into a `(data, content_type, info)` tuple.
    pub fn into_parts(self) -> (Vec<u8>, mime::Mime, Box<ThumbnailInfo>) {
        let thumbnail_info = assign!(ThumbnailInfo::new(), {
            height: Some(self.height),
            width: Some(self.width),
            size: Some(self.size),
            mimetype: Some(self.content_type.to_string())
        });
        (self.data, self.content_type, Box::new(thumbnail_info))
    }
}

/// Configuration for sending an attachment.
/// TODO Technical Debt: Default is a miss-use as it creates an uninitialized object (error-prone)
#[derive(Debug, Default)]
pub struct AttachmentConfig {
    pub(crate) txn_id: Option<OwnedTransactionId>,
    pub(crate) info: Option<AttachmentInfo>,
    pub(crate) thumbnail: Option<Thumbnail>,
    pub(crate) caption: Option<String>,
    pub(crate) formatted_caption: Option<FormattedBody>,
    pub(crate) mentions: Option<Mentions>,
    pub(crate) reply: Option<Reply>,
}

impl AttachmentConfig {
    /// Create a new empty `AttachmentConfig`.
    pub fn new() -> Self {
        Self::default()
    }

    /// Set the thumbnail to send.
    ///
    /// # Arguments
    ///
    /// * `thumbnail` - The thumbnail of the media. If the `content_type` does
    ///   not support it (e.g. audio clips), it is ignored.
    #[must_use]
    pub fn thumbnail(mut self, thumbnail: Option<Thumbnail>) -> Self {
        self.thumbnail = thumbnail;
        self
    }

    /// Set the transaction ID to send.
    ///
    /// # Arguments
    ///
    /// * `txn_id` - A unique ID that can be attached to a `MessageEvent` held
    ///   in its unsigned field as `transaction_id`. If not given, one is
    ///   created for the message.
    #[must_use]
    pub fn txn_id(mut self, txn_id: OwnedTransactionId) -> Self {
        self.txn_id = Some(txn_id);
        self
    }

    /// Set the media metadata to send.
    ///
    /// # Arguments
    ///
    /// * `info` - The metadata of the media. If the `AttachmentInfo` type
    ///   doesn't match the `content_type`, it is ignored.
    #[must_use]
    pub fn info(mut self, info: AttachmentInfo) -> Self {
        self.info = Some(info);
        self
    }

    /// Set the optional caption.
    ///
    /// # Arguments
    ///
    /// * `caption` - The optional caption.
    pub fn caption(mut self, caption: Option<String>) -> Self {
        self.caption = caption;
        self
    }

    /// Set the optional formatted caption.
    ///
    /// # Arguments
    ///
    /// * `formatted_caption` - The optional formatted caption.
    pub fn formatted_caption(mut self, formatted_caption: Option<FormattedBody>) -> Self {
        self.formatted_caption = formatted_caption;
        self
    }

    /// Set the mentions of the message.
    ///
    /// # Arguments
    ///
    /// * `mentions` - The mentions of the message.
    pub fn mentions(mut self, mentions: Option<Mentions>) -> Self {
        self.mentions = mentions;
        self
    }

    /// Set the reply information of the message.
    ///
    /// # Arguments
    ///
    /// * `reply` - The reply information of the message.
    pub fn reply(mut self, reply: Option<Reply>) -> Self {
        self.reply = reply;
        self
    }
<<<<<<< HEAD

    // BWI-specific
    /// TODO Technical Debt: needed as this class can not usefully initialized outside of this crate
    pub fn set_info(&mut self, info: AttachmentInfo) {
        self.info = Some(info);
    }

    /// Assert, that the file does not exceed the maximal file size
    pub fn assert_valid_file_size(
        &self,
        max_valid_file_size: FileSize,
    ) -> Result<(), crate::Error> {
        let file_size_is_allowed = self.get_attachment_size()? < max_valid_file_size;
        if file_size_is_allowed {
            Ok(())
        } else {
            Err(AttachmentSizeExceededMaxSize)
        }
    }

    /// Get the size of the attachment
    pub fn get_attachment_size(&self) -> Result<FileSize, crate::Error> {
        FileSize::try_from(self)
    }
    // end BWI-specific
}

// BWI-specific
impl TryFrom<&AttachmentConfig> for FileSize {
    type Error = crate::Error;

    fn try_from(value: &AttachmentConfig) -> Result<Self, Self::Error> {
        match &value.info {
            Some(AttachmentInfo::Image(info)) => FileSize::try_from(info),
            Some(AttachmentInfo::Video(info)) => FileSize::try_from(info),
            Some(AttachmentInfo::Audio(info)) => FileSize::try_from(info),
            Some(AttachmentInfo::File(info)) => FileSize::try_from(info),
            Some(AttachmentInfo::Voice { audio_info: info, waveform: _ }) => {
                FileSize::try_from(info)
            }
            _ => Err(AttachmentSizeNotDefined),
        }
    }
}

impl TryFrom<&BaseImageInfo> for FileSize {
    type Error = crate::Error;

    fn try_from(value: &BaseImageInfo) -> Result<Self, Self::Error> {
        Ok(FileSize::new(value.size.ok_or(AttachmentSizeNotDefined)?.into()))
    }
}

impl TryFrom<&BaseVideoInfo> for FileSize {
    type Error = crate::Error;

    fn try_from(value: &BaseVideoInfo) -> Result<Self, Self::Error> {
        Ok(FileSize::new(value.size.ok_or(AttachmentSizeNotDefined)?.into()))
    }
}

impl TryFrom<&BaseAudioInfo> for FileSize {
    type Error = crate::Error;

    fn try_from(value: &BaseAudioInfo) -> Result<Self, Self::Error> {
        Ok(FileSize::new(value.size.ok_or(AttachmentSizeNotDefined)?.into()))
    }
}

impl TryFrom<&BaseFileInfo> for FileSize {
    type Error = crate::Error;

    fn try_from(value: &BaseFileInfo) -> Result<Self, Self::Error> {
        Ok(FileSize::new(value.size.ok_or(AttachmentSizeNotDefined)?.into()))
    }
}
// end BWI-specific
=======
}

/// Configuration for sending a gallery.
#[cfg(feature = "unstable-msc4274")]
#[derive(Debug, Default)]
pub struct GalleryConfig {
    pub(crate) txn_id: Option<OwnedTransactionId>,
    pub(crate) items: Vec<GalleryItemInfo>,
    pub(crate) caption: Option<String>,
    pub(crate) formatted_caption: Option<FormattedBody>,
    pub(crate) mentions: Option<Mentions>,
    pub(crate) reply: Option<Reply>,
}

#[cfg(feature = "unstable-msc4274")]
impl GalleryConfig {
    /// Create a new empty `GalleryConfig`.
    pub fn new() -> Self {
        Self::default()
    }

    /// Set the transaction ID to send.
    ///
    /// # Arguments
    ///
    /// * `txn_id` - A unique ID that can be attached to a `MessageEvent` held
    ///   in its unsigned field as `transaction_id`. If not given, one is
    ///   created for the message.
    #[must_use]
    pub fn txn_id(mut self, txn_id: OwnedTransactionId) -> Self {
        self.txn_id = Some(txn_id);
        self
    }

    /// Adds a media item to the gallery.
    ///
    /// # Arguments
    ///
    /// * `item` - Information about the item to be added.
    #[must_use]
    pub fn add_item(mut self, item: GalleryItemInfo) -> Self {
        self.items.push(item);
        self
    }

    /// Set the optional caption.
    ///
    /// # Arguments
    ///
    /// * `caption` - The optional caption.
    pub fn caption(mut self, caption: Option<String>) -> Self {
        self.caption = caption;
        self
    }

    /// Set the optional formatted caption.
    ///
    /// # Arguments
    ///
    /// * `formatted_caption` - The optional formatted caption.
    pub fn formatted_caption(mut self, formatted_caption: Option<FormattedBody>) -> Self {
        self.formatted_caption = formatted_caption;
        self
    }

    /// Set the mentions of the message.
    ///
    /// # Arguments
    ///
    /// * `mentions` - The mentions of the message.
    pub fn mentions(mut self, mentions: Option<Mentions>) -> Self {
        self.mentions = mentions;
        self
    }

    /// Set the reply information of the message.
    ///
    /// # Arguments
    ///
    /// * `reply` - The reply information of the message.
    pub fn reply(mut self, reply: Option<Reply>) -> Self {
        self.reply = reply;
        self
    }

    /// Returns the number of media items in the gallery.
    pub fn len(&self) -> usize {
        self.items.len()
    }

    /// Checks whether the gallery contains any media items or not.
    pub fn is_empty(&self) -> bool {
        self.items.is_empty()
    }
}

#[cfg(feature = "unstable-msc4274")]
#[derive(Debug)]
/// Metadata for a gallery item
pub struct GalleryItemInfo {
    /// The filename.
    pub filename: String,
    /// The mime type.
    pub content_type: mime::Mime,
    /// The binary data.
    pub data: Vec<u8>,
    /// The attachment info.
    pub attachment_info: AttachmentInfo,
    /// The caption.
    pub caption: Option<String>,
    /// The formatted caption.
    pub formatted_caption: Option<FormattedBody>,
    /// The thumbnail.
    pub thumbnail: Option<Thumbnail>,
}
>>>>>>> 75311678
<|MERGE_RESOLUTION|>--- conflicted
+++ resolved
@@ -278,7 +278,6 @@
         self.reply = reply;
         self
     }
-<<<<<<< HEAD
 
     // BWI-specific
     /// TODO Technical Debt: needed as this class can not usefully initialized outside of this crate
@@ -304,59 +303,6 @@
         FileSize::try_from(self)
     }
     // end BWI-specific
-}
-
-// BWI-specific
-impl TryFrom<&AttachmentConfig> for FileSize {
-    type Error = crate::Error;
-
-    fn try_from(value: &AttachmentConfig) -> Result<Self, Self::Error> {
-        match &value.info {
-            Some(AttachmentInfo::Image(info)) => FileSize::try_from(info),
-            Some(AttachmentInfo::Video(info)) => FileSize::try_from(info),
-            Some(AttachmentInfo::Audio(info)) => FileSize::try_from(info),
-            Some(AttachmentInfo::File(info)) => FileSize::try_from(info),
-            Some(AttachmentInfo::Voice { audio_info: info, waveform: _ }) => {
-                FileSize::try_from(info)
-            }
-            _ => Err(AttachmentSizeNotDefined),
-        }
-    }
-}
-
-impl TryFrom<&BaseImageInfo> for FileSize {
-    type Error = crate::Error;
-
-    fn try_from(value: &BaseImageInfo) -> Result<Self, Self::Error> {
-        Ok(FileSize::new(value.size.ok_or(AttachmentSizeNotDefined)?.into()))
-    }
-}
-
-impl TryFrom<&BaseVideoInfo> for FileSize {
-    type Error = crate::Error;
-
-    fn try_from(value: &BaseVideoInfo) -> Result<Self, Self::Error> {
-        Ok(FileSize::new(value.size.ok_or(AttachmentSizeNotDefined)?.into()))
-    }
-}
-
-impl TryFrom<&BaseAudioInfo> for FileSize {
-    type Error = crate::Error;
-
-    fn try_from(value: &BaseAudioInfo) -> Result<Self, Self::Error> {
-        Ok(FileSize::new(value.size.ok_or(AttachmentSizeNotDefined)?.into()))
-    }
-}
-
-impl TryFrom<&BaseFileInfo> for FileSize {
-    type Error = crate::Error;
-
-    fn try_from(value: &BaseFileInfo) -> Result<Self, Self::Error> {
-        Ok(FileSize::new(value.size.ok_or(AttachmentSizeNotDefined)?.into()))
-    }
-}
-// end BWI-specific
-=======
 }
 
 /// Configuration for sending a gallery.
@@ -472,4 +418,54 @@
     /// The thumbnail.
     pub thumbnail: Option<Thumbnail>,
 }
->>>>>>> 75311678
+
+// BWI-specific
+impl TryFrom<&AttachmentConfig> for FileSize {
+    type Error = crate::Error;
+
+    fn try_from(value: &AttachmentConfig) -> Result<Self, Self::Error> {
+        match &value.info {
+            Some(AttachmentInfo::Image(info)) => FileSize::try_from(info),
+            Some(AttachmentInfo::Video(info)) => FileSize::try_from(info),
+            Some(AttachmentInfo::Audio(info)) => FileSize::try_from(info),
+            Some(AttachmentInfo::File(info)) => FileSize::try_from(info),
+            Some(AttachmentInfo::Voice { audio_info: info, waveform: _ }) => {
+                FileSize::try_from(info)
+            }
+            _ => Err(AttachmentSizeNotDefined),
+        }
+    }
+}
+
+impl TryFrom<&BaseImageInfo> for FileSize {
+    type Error = crate::Error;
+
+    fn try_from(value: &BaseImageInfo) -> Result<Self, Self::Error> {
+        Ok(FileSize::new(value.size.ok_or(AttachmentSizeNotDefined)?.into()))
+    }
+}
+
+impl TryFrom<&BaseVideoInfo> for FileSize {
+    type Error = crate::Error;
+
+    fn try_from(value: &BaseVideoInfo) -> Result<Self, Self::Error> {
+        Ok(FileSize::new(value.size.ok_or(AttachmentSizeNotDefined)?.into()))
+    }
+}
+
+impl TryFrom<&BaseAudioInfo> for FileSize {
+    type Error = crate::Error;
+
+    fn try_from(value: &BaseAudioInfo) -> Result<Self, Self::Error> {
+        Ok(FileSize::new(value.size.ok_or(AttachmentSizeNotDefined)?.into()))
+    }
+}
+
+impl TryFrom<&BaseFileInfo> for FileSize {
+    type Error = crate::Error;
+
+    fn try_from(value: &BaseFileInfo) -> Result<Self, Self::Error> {
+        Ok(FileSize::new(value.size.ok_or(AttachmentSizeNotDefined)?.into()))
+    }
+}
+// end BWI-specific