--- conflicted
+++ resolved
@@ -174,12 +174,10 @@
 /// Contains all the functionality for modifying the privacy settings in a room.
 pub mod privacy_settings;
 
-<<<<<<< HEAD
-pub mod access_rules;
-=======
 #[cfg(feature = "e2e-encryption")]
 mod shared_room_history;
->>>>>>> 284db615
+
+pub mod access_rules;
 
 /// A struct containing methods that are common for Joined, Invited and Left
 /// Rooms
@@ -3994,17 +3992,13 @@
     use super::ReportedContentScore;
     use crate::{
         config::RequestConfig,
-<<<<<<< HEAD
         room::AccessRule,
-        test_utils::{client::mock_matrix_session, logged_in_client, mocks::MatrixMockServer},
-=======
         room::messages::{IncludeRelations, ListThreadsOptions, RelationsOptions},
         test_utils::{
             client::mock_matrix_session,
             logged_in_client,
             mocks::{MatrixMockServer, RoomRelationsResponseTemplate},
         },
->>>>>>> 284db615
         Client,
     };
 
@@ -4351,46 +4345,6 @@
     }
 
     #[async_test]
-<<<<<<< HEAD
-    async fn test_own_room_access_rules() {
-        let server = MatrixMockServer::new().await;
-        let client = server.client_builder().build().await;
-        let room_id = room_id!("!a:b.c");
-        let sender_id = user_id!("@alice:b.c");
-        let user_id = user_id!("@example:localhost");
-
-        let f = EventFactory::new().room(room_id).sender(sender_id);
-        let joined_room_builder = JoinedRoomBuilder::new(room_id)
-            .add_state_bulk(vec![f.member(user_id).into_raw_sync().cast()]);
-        let room = server.sync_room(&client, joined_room_builder).await;
-
-        let set_access_rules_result = room.set_access_rules(AccessRule::Restricted).await;
-        println!("Hello");
-        assert!(set_access_rules_result.is_err(), "set_access_rules_result is an Err!");
-
-        // let get_access_rules_result = room.get_access_rules().await;
-
-        // assert!(!get_access_rules_result.is_err());
-
-        // // We'll receive the member info through the /members endpoint
-        // server
-        //     .mock_get_members()
-        //     .ok(vec![f.member(sender_id).into_raw_timeline().cast()])
-        //     .mock_once()
-        //     .mount()
-        //     .await;
-
-        // // We get the current user's member info
-        // let ret = room.own_membership_details().await;
-        // assert_matches!(ret, Ok((member, sender)));
-
-        // // We get the current user's member info
-        // assert_eq!(member.event().user_id(), user_id);
-
-        // // And also the sender info from the /members endpoint
-        // assert!(sender.is_some());
-        // assert_eq!(sender.unwrap().event().user_id(), sender_id);
-=======
     async fn test_list_threads() {
         let server = MatrixMockServer::new().await;
         let client = server.client_builder().build().await;
@@ -4554,6 +4508,46 @@
         assert!(result.prev_batch_token.is_none());
         assert!(result.next_batch_token.is_none());
         assert!(result.recursion_depth.is_none());
->>>>>>> 284db615
+	}
+
+	#[async_test]
+    async fn test_own_room_access_rules() {
+        let server = MatrixMockServer::new().await;
+        let client = server.client_builder().build().await;
+        let room_id = room_id!("!a:b.c");
+        let sender_id = user_id!("@alice:b.c");
+        let user_id = user_id!("@example:localhost");
+
+        let f = EventFactory::new().room(room_id).sender(sender_id);
+        let joined_room_builder = JoinedRoomBuilder::new(room_id)
+            .add_state_bulk(vec![f.member(user_id).into_raw_sync().cast()]);
+        let room = server.sync_room(&client, joined_room_builder).await;
+
+        let set_access_rules_result = room.set_access_rules(AccessRule::Restricted).await;
+        println!("Hello");
+        assert!(set_access_rules_result.is_err(), "set_access_rules_result is an Err!");
+
+        // let get_access_rules_result = room.get_access_rules().await;
+
+        // assert!(!get_access_rules_result.is_err());
+
+        // // We'll receive the member info through the /members endpoint
+        // server
+        //     .mock_get_members()
+        //     .ok(vec![f.member(sender_id).into_raw_timeline().cast()])
+        //     .mock_once()
+        //     .mount()
+        //     .await;
+
+        // // We get the current user's member info
+        // let ret = room.own_membership_details().await;
+        // assert_matches!(ret, Ok((member, sender)));
+
+        // // We get the current user's member info
+        // assert_eq!(member.event().user_id(), user_id);
+
+        // // And also the sender info from the /members endpoint
+        // assert!(sender.is_some());
+        // assert_eq!(sender.unwrap().event().user_id(), sender_id);
     }
 }