--- conflicted
+++ resolved
@@ -42,11 +42,7 @@
     },
     assign,
     events::room::{MediaSource, ThumbnailInfo},
-<<<<<<< HEAD
-    MxcUri, OwnedMxcUri,
-=======
     MilliSecondsSinceUnixEpoch, MxcUri, OwnedMxcUri, TransactionId, UInt,
->>>>>>> 67961c90
 };
 #[cfg(not(target_arch = "wasm32"))]
 use tempfile::{Builder as TempFileBuilder, NamedTempFile, TempDir};
@@ -208,99 +204,6 @@
         )
     }
 
-<<<<<<< HEAD
-=======
-    /// Preallocates an MXC URI for a media that will be uploaded soon.
-    ///
-    /// This preallocates an URI *before* any content is uploaded to the server.
-    /// The resulting preallocated MXC URI can then be consumed with
-    /// [`Media::upload_preallocated`].
-    ///
-    /// # Examples
-    ///
-    /// ```no_run
-    /// # use std::fs;
-    /// # use matrix_sdk::{Client, ruma::room_id};
-    /// # use url::Url;
-    /// # use mime;
-    /// # async {
-    /// # let homeserver = Url::parse("http://localhost:8080")?;
-    /// # let mut client = Client::new(homeserver).await?;
-    ///
-    /// let preallocated = client.media().create_content_uri().await?;
-    /// println!("Cat URI: {}", preallocated.uri);
-    ///
-    /// let image = fs::read("/home/example/my-cat.jpg")?;
-    /// client
-    ///     .media()
-    ///     .upload_preallocated(preallocated, &mime::IMAGE_JPEG, image)
-    ///     .await?;
-    ///
-    /// # anyhow::Ok(()) };
-    /// ```
-    pub async fn create_content_uri(&self) -> Result<PreallocatedMxcUri> {
-        // Note: this request doesn't have any parameters.
-        let request = media::create_mxc_uri::v1::Request::default();
-
-        let response = self.client.send(request).await?;
-
-        Ok(PreallocatedMxcUri {
-            uri: response.content_uri,
-            expire_date: response.unused_expires_at,
-        })
-    }
-
-    /// Fills the content of a preallocated MXC URI with the given content type
-    /// and data.
-    ///
-    /// The URI must have been preallocated with [`Self::create_content_uri`].
-    /// See this method's documentation for a full example.
-    pub async fn upload_preallocated(
-        &self,
-        uri: PreallocatedMxcUri,
-        content_type: &Mime,
-        data: Vec<u8>,
-    ) -> Result<()> {
-        // Do a best-effort at reporting an expired MXC URI here; otherwise the server
-        // may complain about it later.
-        if let Some(expire_date) = uri.expire_date {
-            if MilliSecondsSinceUnixEpoch::now() >= expire_date {
-                return Err(Error::Media(MediaError::ExpiredPreallocatedMxcUri));
-            }
-        }
-
-        let timeout = std::cmp::max(
-            Duration::from_secs(data.len() as u64 / DEFAULT_UPLOAD_SPEED),
-            MIN_UPLOAD_REQUEST_TIMEOUT,
-        );
-
-        let request = assign!(media::create_content_async::v3::Request::from_url(&uri.uri, data)?, {
-            content_type: Some(content_type.as_ref().to_owned()),
-        });
-
-        let request_config = self.client.request_config().timeout(timeout);
-
-        if let Err(err) = self.client.send(request).with_request_config(request_config).await {
-            match err.client_api_error_kind() {
-                Some(ErrorKind::CannotOverwriteMedia) => {
-                    Err(Error::Media(MediaError::CannotOverwriteMedia))
-                }
-
-                // Unfortunately, the spec says a server will return 404 for either an expired MXC
-                // ID or a non-existing MXC ID. Do a best-effort guess to recognize an expired MXC
-                // ID based on the error string, which will work with Synapse (as of 2024-10-23).
-                Some(ErrorKind::Unknown) if err.to_string().contains("expired") => {
-                    Err(Error::Media(MediaError::ExpiredPreallocatedMxcUri))
-                }
-
-                _ => Err(err.into()),
-            }
-        } else {
-            Ok(())
-        }
-    }
-
->>>>>>> 67961c90
     /// Gets a media file by copying it to a temporary location on disk.
     ///
     /// The file won't be encrypted even if it is encrypted on the server.
@@ -438,7 +341,6 @@
 
         let content: Vec<u8> = match &request.source {
             MediaSource::Encrypted(file) => {
-<<<<<<< HEAD
                 let content = match use_auth {
                     true => {
                         self.download_authenticated_media_via_content_scanner(request_config, file)
@@ -448,17 +350,6 @@
                 }?;
 
                 debug!("###BWI### received content {:?}", Base64::<Standard>::new(content.clone()));
-=======
-                let content = if use_auth {
-                    let request =
-                        authenticated_media::get_content::v1::Request::from_uri(&file.url)?;
-                    self.client.send(request).with_request_config(request_config).await?.file
-                } else {
-                    #[allow(deprecated)]
-                    let request = media::get_content::v3::Request::from_url(&file.url)?;
-                    self.client.send(request).await?.file
-                };
->>>>>>> 67961c90
 
                 #[cfg(feature = "e2e-encryption")]
                 let content = {
@@ -483,45 +374,9 @@
 
             MediaSource::Plain(uri) => {
                 if let MediaFormat::Thumbnail(settings) = &request.format {
-<<<<<<< HEAD
                     self.fetch_thumbnail(use_auth, request_config, uri, settings).await?
                 } else {
                     self.fetch_media(use_auth, request_config, uri).await?
-=======
-                    if use_auth {
-                        let mut request =
-                            authenticated_media::get_content_thumbnail::v1::Request::from_uri(
-                                uri,
-                                settings.width,
-                                settings.height,
-                            )?;
-                        request.method = Some(settings.method.clone());
-                        request.animated = Some(settings.animated);
-
-                        self.client.send(request).with_request_config(request_config).await?.file
-                    } else {
-                        #[allow(deprecated)]
-                        let request = {
-                            let mut request = media::get_content_thumbnail::v3::Request::from_url(
-                                uri,
-                                settings.width,
-                                settings.height,
-                            )?;
-                            request.method = Some(settings.method.clone());
-                            request.animated = Some(settings.animated);
-                            request
-                        };
-
-                        self.client.send(request).await?.file
-                    }
-                } else if use_auth {
-                    let request = authenticated_media::get_content::v1::Request::from_uri(uri)?;
-                    self.client.send(request).with_request_config(request_config).await?.file
-                } else {
-                    #[allow(deprecated)]
-                    let request = media::get_content::v3::Request::from_url(uri)?;
-                    self.client.send(request).await?.file
->>>>>>> 67961c90
                 }
             }
         };
@@ -538,7 +393,6 @@
         Ok(content)
     }
 
-<<<<<<< HEAD
     async fn is_unstable_authenticated_media_enabled(&self) -> Result<bool, Error> {
         const AUTHENTICATED_MEDIA_STABLE_FEATURE: &str = "org.matrix.msc3916.stable";
 
@@ -657,7 +511,8 @@
         Ok(self.client.send(request, request_config).await?.file)
     }
     // end BWI-specific
-=======
+
+
     /// Get a media file's content that is only available in the media cache.
     ///
     /// # Arguments
@@ -673,7 +528,6 @@
             .await?
             .ok_or_else(|| MediaError::LocalMediaNotFound.into())
     }
->>>>>>> 67961c90
 
     /// Remove a media file's content from the store.
     ///
