--- conflicted
+++ resolved
@@ -1363,7 +1363,6 @@
                 })
             });
 
-<<<<<<< HEAD
         let reactions_and_medias =
             store.load_dependent_queued_requests(&self.room_id).await?.into_iter().filter_map(
                 |dep| match dep.kind {
@@ -1372,17 +1371,6 @@
                         // TODO: reflect local edits/redacts too?
                         None
                     }
-=======
-        let reactions_and_medias = store
-            .load_dependent_queued_requests(&self.room_id)
-            .await?
-            .into_iter()
-            .filter_map(|dep| match dep.kind {
-                DependentQueuedRequestKind::EditEvent { .. }
-                | DependentQueuedRequestKind::RedactEvent => {
-                    // TODO: reflect local edits/redacts too?
-                    None
-                }
 
                 DependentQueuedRequestKind::ReactEvent { key } => Some(LocalEcho {
                     transaction_id: dep.own_transaction_id.clone().into(),
@@ -1400,9 +1388,14 @@
                     // Don't reflect these: only the associated event is interesting to observers.
                     None
                 }
->>>>>>> 284db615
-
-                    DependentQueuedRequestKind::ReactEvent { key } => Some(LocalEcho {
+
+                DependentQueuedRequestKind::FinishUpload {
+                    local_echo,
+                    file_upload,
+                    thumbnail_info,
+                } => {
+                    // Materialize as an event local echo.
+                    Some(LocalEcho {
                         transaction_id: dep.own_transaction_id.clone().into(),
                         content: LocalEchoContent::React {
                             key,
