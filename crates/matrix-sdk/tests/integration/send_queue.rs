--- conflicted
+++ resolved
@@ -1570,17 +1570,7 @@
     let room_id2 = room_id!("!d:e.f");
 
     let server = wiremock::MockServer::start().await;
-<<<<<<< HEAD
-    let client = Client::builder()
-        .homeserver_url(server.uri())
-        .server_versions([MatrixVersion::V1_0])
-        .store_config(StoreConfig::new().state_store(store.clone()))
-        .request_config(RequestConfig::new().disable_retry())
-        // BWI-specific
-        .without_server_jwt_token_validation()
-        // end BWI-specific
-=======
-    let mock = MatrixMockServer::from_server(server);
+   let mock = MatrixMockServer::from_server(server);
 
     let client = mock
         .client_builder()
@@ -1588,7 +1578,9 @@
             StoreConfig::new("cross-process-store-locks-holder-name".to_owned())
                 .state_store(store.clone()),
         )
->>>>>>> c136ace3
+        // BWI-specific
+        .without_server_jwt_token_validation()
+        // end BWI-specific
         .build()
         .await;
 
@@ -1635,24 +1627,17 @@
     mock.mock_room_send().ok(event_id!("$1")).mock_once().mount().await;
     mock.mock_room_send().ok(event_id!("$2")).mock_once().mount().await;
 
-<<<<<<< HEAD
-    let client = Client::builder()
-        .homeserver_url(server.uri())
-        .server_versions([MatrixVersion::V1_0])
-        .store_config(StoreConfig::new().state_store(store))
-        .request_config(RequestConfig::new().disable_retry())
-        // BWI-specific
-        .without_server_jwt_token_validation()
-        // end BWI-specific
-=======
     let new_client = mock
         .client_builder()
         .store_config(
             StoreConfig::new("cross-process-store-locks-holder-name".to_owned()).state_store(store),
         )
->>>>>>> c136ace3
+        // BWI-specific
+        .without_server_jwt_token_validation()
+        // end BWI-specific
         .build()
         .await;
+
 
     new_client.send_queue().respawn_tasks_for_rooms_with_unsent_requests().await;
 
