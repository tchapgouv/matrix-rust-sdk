--- conflicted
+++ resolved
@@ -59,10 +59,7 @@
 #[cfg(feature = "experimental-timeline")]
 use crate::deserialized_responses::{SyncRoomEvent, TimelineSlice};
 use crate::{
-<<<<<<< HEAD
-=======
-    deserialized_responses::{MemberEvent, SyncRoomEvent, TimelineSlice},
->>>>>>> 7e5c7179
+    deserialized_responses::MemberEvent,
     media::MediaRequest,
     rooms::{RoomInfo, RoomType},
     Room, Session,
