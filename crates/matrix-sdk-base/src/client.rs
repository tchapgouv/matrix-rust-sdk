// Copyright 2020 Damir Jelić
// Copyright 2020 The Matrix.org Foundation C.I.C.
//
// Licensed under the Apache License, Version 2.0 (the "License");
// you may not use this file except in compliance with the License.
// You may obtain a copy of the License at
//
//     http://www.apache.org/licenses/LICENSE-2.0
//
// Unless required by applicable law or agreed to in writing, software
// distributed under the License is distributed on an "AS IS" BASIS,
// WITHOUT WARRANTIES OR CONDITIONS OF ANY KIND, either express or implied.
// See the License for the specific language governing permissions and
// limitations under the License.

use std::{
    collections::{BTreeMap, BTreeSet},
    fmt,
    sync::Arc,
};
#[allow(unused_imports)]
#[cfg(feature = "e2e-encryption")]
use std::{ops::Deref, result::Result as StdResult};

#[cfg(feature = "e2e-encryption")]
use matrix_sdk_common::locks::Mutex;
use matrix_sdk_common::{
    deserialized_responses::{
        AmbiguityChanges, JoinedRoom, LeftRoom, MembersResponse, Rooms, SyncResponse,
        SyncRoomEvent, Timeline, TimelineSlice,
    },
    instant::Instant,
    locks::RwLock,
};
#[cfg(feature = "e2e-encryption")]
use matrix_sdk_crypto::{
    store::{CryptoStore, CryptoStoreError, MemoryStore as MemoryCryptoStore},
    Device, EncryptionSettings, IncomingResponse, MegolmError, OlmError, OlmMachine,
    OutgoingRequest, ToDeviceRequest, UserDevices,
};
#[cfg(feature = "e2e-encryption")]
use ruma::{
    api::client::keys::claim_keys::v3::Request as KeysClaimRequest,
    events::{
        room::{encrypted::RoomEncryptedEventContent, history_visibility::HistoryVisibility},
        AnySyncMessageLikeEvent, MessageLikeEventContent, SyncMessageLikeEvent,
    },
    DeviceId, OwnedTransactionId, TransactionId,
};
use ruma::{
    api::client::{self as api, push::get_notifications::v3::Notification},
    events::{
        push_rules::PushRulesEvent,
        room::member::{
            MembershipState, OriginalSyncRoomMemberEvent, RoomMemberEvent, StrippedRoomMemberEvent,
        },
        AnyGlobalAccountDataEvent, AnyRoomAccountDataEvent, AnyStrippedStateEvent,
        AnySyncEphemeralRoomEvent, AnySyncRoomEvent, AnySyncStateEvent, GlobalAccountDataEventType,
        StateEventType, SyncStateEvent,
    },
    push::{Action, PushConditionRoomCtx, Ruleset},
    serde::Raw,
    MilliSecondsSinceUnixEpoch, OwnedUserId, RoomId, UInt, UserId,
};
use tracing::{info, trace, warn};

#[cfg(feature = "e2e-encryption")]
use crate::error::Error;
use crate::{
    error::Result,
    rooms::{Room, RoomInfo, RoomType},
    session::Session,
    store::{
        ambiguity_map::AmbiguityCache, Result as StoreResult, StateChanges, Store, StoreConfig,
    },
};

pub type Token = String;

/// A no IO Client implementation.
///
/// This Client is a state machine that receives responses and events and
/// accordingly updates its state.
#[derive(Clone)]
pub struct BaseClient {
    /// The current client session containing our user id, device id and access
    /// token.
    session: Arc<RwLock<Option<Session>>>,
    /// The current sync token that should be used for the next sync call.
    pub(crate) sync_token: Arc<RwLock<Option<Token>>>,
    /// Database
    store: Store,
    #[cfg(feature = "e2e-encryption")]
    olm: Arc<Mutex<CryptoHolder>>,
}

#[cfg(not(tarpaulin_include))]
impl fmt::Debug for BaseClient {
    fn fmt(&self, f: &mut fmt::Formatter<'_>) -> fmt::Result {
        f.debug_struct("Client")
            .field("session", &self.session)
            .field("sync_token", &self.sync_token)
            .finish()
    }
}

#[cfg(feature = "e2e-encryption")]
enum CryptoHolder {
    PreSetupStore(Option<Box<dyn CryptoStore>>),
    Olm(Box<OlmMachine>),
}

#[cfg(feature = "e2e-encryption")]
impl Default for CryptoHolder {
    fn default() -> Self {
        CryptoHolder::PreSetupStore(Some(Box::new(MemoryCryptoStore::default())))
    }
}

#[cfg(feature = "e2e-encryption")]
impl CryptoHolder {
    fn new(store: Box<dyn CryptoStore>) -> Self {
        CryptoHolder::PreSetupStore(Some(store))
    }
    async fn convert_to_olm(&mut self, session: &Session) -> Result<()> {
        if let CryptoHolder::PreSetupStore(store) = self {
            *self = CryptoHolder::Olm(Box::new(
                OlmMachine::with_store(
                    &session.user_id,
                    &session.device_id,
                    store.take().expect("We always exist"),
                )
                .await
                .map_err(OlmError::from)?,
            ));
            Ok(())
        } else {
            Err(Error::BadCryptoStoreState)
        }
    }

    fn machine(&self) -> Option<OlmMachine> {
        if let CryptoHolder::Olm(m) = self {
            Some(*m.clone())
        } else {
            None
        }
    }
}

impl BaseClient {
    /// Create a new default client.
    pub fn new() -> Self {
        BaseClient::with_store_config(StoreConfig::default())
    }

    /// Create a new client.
    ///
    /// # Arguments
    ///
    /// * `config` - An optional session if the user already has one from a
    /// previous login call.
    pub fn with_store_config(config: StoreConfig) -> Self {
        let store = config.state_store.map(Store::new).unwrap_or_else(Store::open_memory_store);
        #[cfg(feature = "e2e-encryption")]
        let holder = config.crypto_store.map(CryptoHolder::new).unwrap_or_default();

        BaseClient {
            session: store.session.clone(),
            sync_token: store.sync_token.clone(),
            store,
            #[cfg(feature = "e2e-encryption")]
            olm: Mutex::new(holder).into(),
        }
    }

    /// The current client session containing our user id, device id and access
    /// token.
    pub fn session(&self) -> &Arc<RwLock<Option<Session>>> {
        &self.session
    }

    /// Get a reference to the store.
    pub fn store(&self) -> &Store {
        &self.store
    }

    /// Is the client logged in.
    pub async fn logged_in(&self) -> bool {
        // TODO turn this into a atomic bool so this method doesn't need to be
        // async.
        self.session.read().await.is_some()
    }

    /// Receive a login response and update the session of the client.
    ///
    /// # Arguments
    ///
    /// * `response` - A successful login response that contains our access
    ///   token
    /// and device id.
    pub async fn receive_login_response(
        &self,
        response: &api::session::login::v3::Response,
    ) -> Result<()> {
        let session = Session {
            access_token: response.access_token.clone(),
            device_id: response.device_id.clone(),
            user_id: response.user_id.clone(),
        };
        self.restore_login(session).await
    }

    /// Restore a previously logged in session.
    ///
    /// # Arguments
    ///
    /// * `session` - An session that the user already has from a
    /// previous login call.
    pub async fn restore_login(&self, session: Session) -> Result<()> {
        self.store.restore_session(session.clone()).await?;

        #[cfg(feature = "e2e-encryption")]
        {
            let mut olm = self.olm.lock().await;
            olm.convert_to_olm(&session).await?;
        }

        *self.session.write().await = Some(session);

        Ok(())
    }

    /// Get the current, if any, sync token of the client.
    /// This will be None if the client didn't sync at least once.
    pub async fn sync_token(&self) -> Option<String> {
        self.sync_token.read().await.clone()
    }

    #[cfg(feature = "encryption")]
    async fn handle_unenecrypted_verification_event(
        &self,
        event: &AnySyncMessageLikeEvent,
        room_id: &RoomId,
    ) -> Result<()> {
        if let Some(olm) = self.olm_machine().await {
            olm.receive_unencrypted_verification_event(
                &event.clone().into_full_event(room_id.to_owned()),
            )
            .await?;
        }

        Ok(())
    }

    #[allow(clippy::too_many_arguments)]
    async fn handle_timeline(
        &self,
        room: &Room,
        ruma_timeline: api::sync::sync_events::v3::Timeline,
        push_rules: &Ruleset,
        room_info: &mut RoomInfo,
        changes: &mut StateChanges,
        ambiguity_cache: &mut AmbiguityCache,
        user_ids: &mut BTreeSet<OwnedUserId>,
    ) -> Result<Timeline> {
        let room_id = room.room_id();
        let user_id = room.own_user_id();
        let mut timeline = Timeline::new(ruma_timeline.limited, ruma_timeline.prev_batch.clone());
        let mut push_context = self.get_push_room_context(room, room_info, changes).await?;

        for event in ruma_timeline.events {
            #[allow(unused_mut)]
            let mut event: SyncRoomEvent = event.into();

            match event.event.deserialize() {
                Ok(e) => {
                    #[allow(clippy::single_match)]
                    match &e {
                        AnySyncRoomEvent::State(s) => match s {
                            AnySyncStateEvent::RoomMember(SyncStateEvent::Original(member)) => {
                                ambiguity_cache.handle_event(changes, room_id, member).await?;

                                match member.content.membership {
                                    MembershipState::Join | MembershipState::Invite => {
                                        user_ids.insert(member.state_key.clone());
                                    }
                                    _ => {
                                        user_ids.remove(&member.state_key);
                                    }
                                }

                                // Senders can fake the profile easily so we keep track
                                // of profiles that the member set themselves to avoid
                                // having confusing profile changes when a member gets
                                // kicked/banned.
                                if member.state_key == member.sender {
                                    changes
                                        .profiles
                                        .entry(room_id.to_owned())
                                        .or_insert_with(BTreeMap::new)
                                        .insert(member.sender.clone(), member.content.clone());
                                }

                                changes
                                    .members
                                    .entry(room_id.to_owned())
                                    .or_insert_with(BTreeMap::new)
                                    .insert(member.state_key.clone(), member.to_owned());
                            }
                            _ => {
                                room_info.handle_state_event(s);
                                let raw_event: Raw<AnySyncStateEvent> = event.event.clone().cast();
                                changes.add_state_event(room_id, s.clone(), raw_event);
                            }
                        },

<<<<<<< HEAD
                        #[cfg(feature = "e2e-encryption")]
                        AnySyncRoomEvent::MessageLike(AnySyncMessageLikeEvent::RoomEncrypted(
                            SyncMessageLikeEvent::Original(encrypted),
                        )) => {
                            if let Some(olm) = self.olm_machine().await {
                                if let Ok(decrypted) =
                                    olm.decrypt_room_event(encrypted, room_id).await
                                {
                                    event = decrypted.into();
=======
                        #[cfg(feature = "encryption")]
                        AnySyncRoomEvent::MessageLike(e) => match e {
                            AnySyncMessageLikeEvent::RoomEncrypted(
                                SyncMessageLikeEvent::Original(encrypted),
                            ) => {
                                if let Some(olm) = self.olm_machine().await {
                                    if let Ok(decrypted) =
                                        olm.decrypt_room_event(encrypted, room_id).await
                                    {
                                        event = decrypted.into();
                                    }
>>>>>>> 3b713c2c
                                }
                            }
                            AnySyncMessageLikeEvent::RoomMessage(
                                SyncMessageLikeEvent::Original(original_event),
                            ) => match &original_event.content.msgtype {
                                ruma::events::room::message::MessageType::VerificationRequest(
                                    _,
                                ) => {
                                    self.handle_unenecrypted_verification_event(e, room_id).await?;
                                }
                                _ => (),
                            },
                            _ if e.event_type().to_string().starts_with("m.key.verification") => {
                                self.handle_unenecrypted_verification_event(e, room_id).await?;
                            }
                            _ => (),
                        },
                        #[cfg(not(feature = "encryption"))]
                        _ => (),
                    }

                    if let Some(context) = &mut push_context {
                        self.update_push_room_context(context, user_id, room_info, changes).await;
                    } else {
                        push_context = self.get_push_room_context(room, room_info, changes).await?;
                    }

                    if let Some(context) = &push_context {
                        let actions = push_rules.get_actions(&event.event, context).to_vec();

                        if actions.iter().any(|a| matches!(a, Action::Notify)) {
                            changes.add_notification(
                                room_id,
                                Notification::new(
                                    actions,
                                    event.event.clone(),
                                    false,
                                    room_id.to_owned(),
                                    MilliSecondsSinceUnixEpoch::now(),
                                ),
                            );
                        }
                        // TODO if there is an
                        // Action::SetTweak(Tweak::Highlight) we need to store
                        // its value with the event so a client can show if the
                        // event is highlighted
                        // in the UI.
                        // Requires the possibility to associate custom data
                        // with events and to
                        // store them.
                    }
                }
                Err(e) => {
                    warn!("Error deserializing event {:?}", e);
                }
            }

            timeline.events.push(event);
        }

        Ok(timeline)
    }

    #[allow(clippy::type_complexity)]
    fn handle_invited_state(
        &self,
        events: &[Raw<AnyStrippedStateEvent>],
        room_info: &mut RoomInfo,
    ) -> (
        BTreeMap<OwnedUserId, StrippedRoomMemberEvent>,
        BTreeMap<StateEventType, BTreeMap<String, Raw<AnyStrippedStateEvent>>>,
    ) {
        events.iter().fold(
            (BTreeMap::new(), BTreeMap::new()),
            |(mut members, mut state_events), raw_event| {
                match raw_event.deserialize() {
                    Ok(AnyStrippedStateEvent::RoomMember(member)) => {
                        members.insert(member.state_key.clone(), member);
                    }
                    Ok(e) => {
                        room_info.handle_stripped_state_event(&e);
                        state_events
                            .entry(e.event_type())
                            .or_insert_with(BTreeMap::new)
                            .insert(e.state_key().to_owned(), raw_event.clone());
                    }
                    Err(err) => {
                        warn!(
                            "Couldn't deserialize stripped state event for room {}: {:?}",
                            room_info.room_id, err
                        );
                    }
                }
                (members, state_events)
            },
        )
    }

    async fn handle_state(
        &self,
        changes: &mut StateChanges,
        ambiguity_cache: &mut AmbiguityCache,
        events: &[Raw<AnySyncStateEvent>],
        room_info: &mut RoomInfo,
    ) -> StoreResult<BTreeSet<OwnedUserId>> {
        let mut members = BTreeMap::new();
        let mut state_events = BTreeMap::new();
        let mut user_ids = BTreeSet::new();
        let mut profiles = BTreeMap::new();

        let room_id = room_info.room_id.clone();

        for raw_event in events {
            let event = match raw_event.deserialize() {
                Ok(e) => e,
                Err(e) => {
                    warn!(
                        "Couldn't deserialize state event for room {}: {:?} {:#?}",
                        room_id, e, raw_event
                    );
                    continue;
                }
            };

            room_info.handle_state_event(&event);

            if let AnySyncStateEvent::RoomMember(SyncStateEvent::Original(member)) = event {
                ambiguity_cache.handle_event(changes, &room_id, &member).await?;

                match member.content.membership {
                    MembershipState::Join | MembershipState::Invite => {
                        user_ids.insert(member.state_key.clone());
                    }
                    _ => (),
                }

                // Senders can fake the profile easily so we keep track
                // of profiles that the member set themselves to avoid
                // having confusing profile changes when a member gets
                // kicked/banned.
                if member.state_key == member.sender {
                    profiles.insert(member.sender.clone(), member.content.clone());
                }

                members.insert(member.state_key.clone(), member);
            } else {
                state_events
                    .entry(event.event_type())
                    .or_insert_with(BTreeMap::new)
                    .insert(event.state_key().to_owned(), raw_event.clone());
            }
        }

        changes.members.insert((*room_id).to_owned(), members);
        changes.profiles.insert((*room_id).to_owned(), profiles);
        changes.state.insert((*room_id).to_owned(), state_events);

        Ok(user_ids)
    }

    async fn handle_room_account_data(
        &self,
        room_id: &RoomId,
        events: &[Raw<AnyRoomAccountDataEvent>],
        changes: &mut StateChanges,
    ) {
        for raw_event in events {
            if let Ok(event) = raw_event.deserialize() {
                changes.add_room_account_data(room_id, event, raw_event.clone());
            }
        }
    }

    async fn handle_account_data(
        &self,
        events: &[Raw<AnyGlobalAccountDataEvent>],
        changes: &mut StateChanges,
    ) {
        let mut account_data = BTreeMap::new();

        for raw_event in events {
            let event = match raw_event.deserialize() {
                Ok(e) => e,
                Err(e) => {
                    warn!(error = ?e, "Failed to deserialize a global account data event");
                    continue;
                }
            };

            if let AnyGlobalAccountDataEvent::Direct(e) = &event {
                for (user_id, rooms) in e.content.iter() {
                    for room_id in rooms {
                        trace!(
                            room_id = room_id.as_str(),
                            target = user_id.as_str(),
                            "Marking room as direct room"
                        );

                        if let Some(room) = changes.room_infos.get_mut(room_id) {
                            room.base_info.dm_targets.insert(user_id.clone());
                        } else if let Some(room) = self.store.get_room(room_id) {
                            let mut info = room.clone_info();
                            if info.base_info.dm_targets.insert(user_id.clone()) {
                                changes.add_room(info);
                            }
                        }
                    }
                }
            }

            account_data.insert(event.event_type(), raw_event.clone());
        }

        changes.account_data = account_data;
    }

    /// Receive a response from a sync call.
    ///
    /// # Arguments
    ///
    /// * `response` - The response that we received after a successful sync.
    pub async fn receive_sync_response(
        &self,
        response: api::sync::sync_events::v3::Response,
    ) -> Result<SyncResponse> {
        #[allow(unused_variables)]
        let api::sync::sync_events::v3::Response {
            next_batch,
            rooms,
            presence,
            account_data,
            to_device,
            device_lists,
            device_one_time_keys_count,
            device_unused_fallback_key_types,
            ..
        } = response;

        // The server might respond multiple times with the same sync token, in
        // that case we already received this response and there's nothing to
        // do.
        if self.sync_token.read().await.as_ref() == Some(&next_batch) {
            return Ok(SyncResponse::new(next_batch));
        }

        let now = Instant::now();

        #[cfg(feature = "e2e-encryption")]
        let to_device = {
            if let Some(o) = self.olm_machine().await {
                // Let the crypto machine handle the sync response, this
                // decrypts to-device events, but leaves room events alone.
                // This makes sure that we have the decryption keys for the room
                // events at hand.
                o.receive_sync_changes(
                    to_device,
                    &device_lists,
                    &device_one_time_keys_count,
                    device_unused_fallback_key_types.as_deref(),
                )
                .await?
            } else {
                to_device
            }
        };

        let mut changes = StateChanges::new(next_batch.clone());
        let mut ambiguity_cache = AmbiguityCache::new(self.store.clone());

        self.handle_account_data(&account_data.events, &mut changes).await;

        let push_rules = self.get_push_rules(&changes).await?;

        let mut new_rooms = Rooms::default();

        for (room_id, new_info) in rooms.join {
            let room = self.store.get_or_create_room(&room_id, RoomType::Joined).await;
            let mut room_info = room.clone_info();
            room_info.mark_as_joined();

            room_info.update_summary(&new_info.summary);
            room_info.set_prev_batch(new_info.timeline.prev_batch.as_deref());

            let mut user_ids = self
                .handle_state(
                    &mut changes,
                    &mut ambiguity_cache,
                    &new_info.state.events,
                    &mut room_info,
                )
                .await?;

            if let Some(event) =
                new_info.ephemeral.events.iter().find_map(|e| match e.deserialize() {
                    Ok(AnySyncEphemeralRoomEvent::Receipt(event)) => Some(event.content),
                    _ => None,
                })
            {
                changes.add_receipts(&room_id, event);
            }

            if new_info.timeline.limited {
                room_info.mark_members_missing();
            }

            let timeline = self
                .handle_timeline(
                    &room,
                    new_info.timeline,
                    &push_rules,
                    &mut room_info,
                    &mut changes,
                    &mut ambiguity_cache,
                    &mut user_ids,
                )
                .await?;

            self.handle_room_account_data(&room_id, &new_info.account_data.events, &mut changes)
                .await;

            #[cfg(feature = "e2e-encryption")]
            if room_info.is_encrypted() {
                if let Some(o) = self.olm_machine().await {
                    if !room.is_encrypted() {
                        // The room turned on encryption in this sync, we need
                        // to also get all the existing users and mark them for
                        // tracking.
                        let joined = self.store.get_joined_user_ids(&room_id).await?;
                        let invited = self.store.get_invited_user_ids(&room_id).await?;

                        let user_ids: Vec<&UserId> =
                            joined.iter().chain(&invited).map(Deref::deref).collect();
                        o.update_tracked_users(user_ids).await
                    }

                    o.update_tracked_users(user_ids.iter().map(Deref::deref)).await;
                }
            }

            let notification_count = new_info.unread_notifications.into();
            room_info.update_notification_count(notification_count);

            let timeline_slice = TimelineSlice::new(
                timeline.events.clone(),
                next_batch.clone(),
                timeline.prev_batch.clone(),
                timeline.limited,
                true,
            );

            changes.add_timeline(&room_id, timeline_slice);

            new_rooms.join.insert(
                room_id,
                JoinedRoom::new(
                    timeline,
                    new_info.state,
                    new_info.account_data,
                    new_info.ephemeral,
                    notification_count,
                ),
            );

            changes.add_room(room_info);
        }

        for (room_id, new_info) in rooms.leave {
            let room = self.store.get_or_create_room(&room_id, RoomType::Left).await;
            let mut room_info = room.clone_info();
            room_info.mark_as_left();

            let mut user_ids = self
                .handle_state(
                    &mut changes,
                    &mut ambiguity_cache,
                    &new_info.state.events,
                    &mut room_info,
                )
                .await?;

            let timeline = self
                .handle_timeline(
                    &room,
                    new_info.timeline,
                    &push_rules,
                    &mut room_info,
                    &mut changes,
                    &mut ambiguity_cache,
                    &mut user_ids,
                )
                .await?;

            self.handle_room_account_data(&room_id, &new_info.account_data.events, &mut changes)
                .await;

            changes.add_room(room_info);
            new_rooms
                .leave
                .insert(room_id, LeftRoom::new(timeline, new_info.state, new_info.account_data));
        }

        for (room_id, new_info) in rooms.invite {
            let room = self.store.get_or_create_stripped_room(&room_id).await;
            let mut room_info = room.clone_info();

            if let Some(r) = self.store.get_room(&room_id) {
                let mut room_info = r.clone_info();
                room_info.mark_as_invited();
                changes.add_room(room_info);
            }

            let (members, state_events) =
                self.handle_invited_state(&new_info.invite_state.events, &mut room_info);

            changes.stripped_members.insert(room_id.clone(), members);
            changes.stripped_state.insert(room_id.clone(), state_events);
            changes.add_stripped_room(room_info);

            new_rooms.invite.insert(room_id, new_info);
        }

        // TODO remove this, we're processing account data events here again
        // because we want to have the push rules in place before we process
        // rooms and their events, but we want to create the rooms before we
        // process the `m.direct` account data event.
        self.handle_account_data(&account_data.events, &mut changes).await;

        changes.presence = presence
            .events
            .iter()
            .filter_map(|e| {
                let event = e.deserialize().ok()?;
                Some((event.sender, e.clone()))
            })
            .collect();

        changes.ambiguity_maps = ambiguity_cache.cache;

        self.store.save_changes(&changes).await?;
        *self.sync_token.write().await = Some(next_batch.clone());
        self.apply_changes(&changes).await;

        info!("Processed a sync response in {:?}", now.elapsed());

        let response = SyncResponse {
            next_batch,
            rooms: new_rooms,
            presence,
            account_data,
            to_device,
            device_lists,
            device_one_time_keys_count: device_one_time_keys_count
                .into_iter()
                .map(|(k, v)| (k, v.into()))
                .collect(),
            ambiguity_changes: AmbiguityChanges { changes: ambiguity_cache.changes },
            notifications: changes.notifications,
        };

        Ok(response)
    }

    async fn apply_changes(&self, changes: &StateChanges) {
        for (room_id, room_info) in &changes.room_infos {
            if let Some(room) = self.store.get_room(room_id) {
                room.update_summary(room_info.clone())
            }
        }

        for (room_id, room_info) in &changes.stripped_room_infos {
            if let Some(room) = self.store.get_stripped_room(room_id) {
                room.update_summary(room_info.clone())
            }
        }

        for (room_id, timeline_slice) in &changes.timeline {
            if let Some(room) = self.store.get_room(room_id) {
                room.add_timeline_slice(timeline_slice).await;
            }
        }
    }

    /// Receive a timeline slice obtained from a messages request.
    ///
    /// You should pass only slices requested from the store to this function.
    ///
    /// * `timeline` - The `TimelineSlice`
    pub async fn receive_messages(&self, room_id: &RoomId, timeline: TimelineSlice) -> Result<()> {
        let mut changes = StateChanges::default();

        changes.add_timeline(room_id, timeline);

        self.store().save_changes(&changes).await?;

        Ok(())
    }

    /// Receive a get member events response and convert it to a deserialized
    /// `MembersResponse`
    ///
    ///
    /// # Arguments
    ///
    /// * `room_id` - The room id this response belongs to.
    ///
    /// * `response` - The raw response that was received from the server.
    pub async fn receive_members(
        &self,
        room_id: &RoomId,
        response: &api::membership::get_member_events::v3::Response,
    ) -> Result<MembersResponse> {
        let members: Vec<_> = response
            .chunk
            .iter()
            .filter_map(|e| e.deserialize().ok())
            .filter_map(|ev| match ev {
                RoomMemberEvent::Original(ev) => Some(ev),
                // FIXME: don't filter these out
                // https://github.com/matrix-org/matrix-rust-sdk/issues/607
                RoomMemberEvent::Redacted(_) => None,
            })
            .collect();

        let mut ambiguity_cache = AmbiguityCache::new(self.store.clone());

        if let Some(room) = self.store.get_room(room_id) {
            let mut room_info = room.clone_info();
            room_info.mark_members_synced();

            let mut changes = StateChanges::default();

            #[cfg(feature = "e2e-encryption")]
            let mut user_ids = BTreeSet::new();

            for member in &members {
                let member: OriginalSyncRoomMemberEvent = member.clone().into();

                if self.store.get_member_event(room_id, &member.state_key).await?.is_none() {
                    #[cfg(feature = "e2e-encryption")]
                    match member.content.membership {
                        MembershipState::Join | MembershipState::Invite => {
                            user_ids.insert(member.state_key.clone());
                        }
                        _ => (),
                    }

                    ambiguity_cache.handle_event(&changes, room_id, &member).await?;

                    if member.state_key == member.sender {
                        changes
                            .profiles
                            .entry(room_id.to_owned())
                            .or_insert_with(BTreeMap::new)
                            .insert(member.sender.clone(), member.content.clone());
                    }

                    changes
                        .members
                        .entry(room_id.to_owned())
                        .or_insert_with(BTreeMap::new)
                        .insert(member.state_key.clone(), member);
                }
            }

            #[cfg(feature = "e2e-encryption")]
            if room_info.is_encrypted() {
                if let Some(o) = self.olm_machine().await {
                    o.update_tracked_users(user_ids.iter().map(Deref::deref)).await
                }
            }

            changes.ambiguity_maps = ambiguity_cache.cache;
            changes.add_room(room_info);

            self.store.save_changes(&changes).await?;
            self.apply_changes(&changes).await;
        }

        Ok(MembersResponse {
            chunk: members,
            ambiguity_changes: AmbiguityChanges { changes: ambiguity_cache.changes },
        })
    }

    /// Receive a successful filter upload response, the filter id will be
    /// stored under the given name in the store.
    ///
    /// The filter id can later be retrieved with the [`get_filter`] method.
    ///
    ///
    /// # Arguments
    ///
    /// * `filter_name` - The name that should be used to persist the filter id
    ///   in
    /// the store.
    ///
    /// * `response` - The successful filter upload response containing the
    /// filter id.
    ///
    /// [`get_filter`]: #method.get_filter
    pub async fn receive_filter_upload(
        &self,
        filter_name: &str,
        response: &api::filter::create_filter::v3::Response,
    ) -> Result<()> {
        Ok(self.store.save_filter(filter_name, &response.filter_id).await?)
    }

    /// Get the filter id of a previously uploaded filter.
    ///
    /// *Note*: A filter will first need to be uploaded and persisted using
    /// [`receive_filter_upload`].
    ///
    /// # Arguments
    ///
    /// * `filter_name` - The name of the filter that was previously used to
    /// persist the filter.
    ///
    /// [`receive_filter_upload`]: #method.receive_filter_upload
    pub async fn get_filter(&self, filter_name: &str) -> StoreResult<Option<String>> {
        self.store.get_filter(filter_name).await
    }

    /// Get the outgoing requests that need to be sent out.
    ///
    /// This returns a list of `OutGoingRequest`, those requests need to be sent
    /// out to the server and the responses need to be passed back to the state
    /// machine using [`mark_request_as_sent`].
    ///
    /// [`mark_request_as_sent`]: #method.mark_request_as_sent
    #[cfg(feature = "e2e-encryption")]
    pub async fn outgoing_requests(&self) -> Result<Vec<OutgoingRequest>, CryptoStoreError> {
        match self.olm_machine().await {
            Some(o) => o.outgoing_requests().await,
            None => Ok(vec![]),
        }
    }

    /// Mark the request with the given request id as sent.
    ///
    /// # Arguments
    ///
    /// * `request_id` - The unique id of the request that was sent out. This is
    /// needed to couple the response with the now sent out request.
    ///
    /// * `response` - The response that was received from the server after the
    /// outgoing request was sent out.
    #[cfg(feature = "e2e-encryption")]
    pub async fn mark_request_as_sent<'a>(
        &self,
        request_id: &TransactionId,
        response: impl Into<IncomingResponse<'a>>,
    ) -> Result<()> {
        match self.olm_machine().await {
            Some(o) => Ok(o.mark_request_as_sent(request_id, response).await?),
            None => Ok(()),
        }
    }

    /// Get a tuple of device and one-time keys that need to be uploaded.
    ///
    /// Returns an empty error if no keys need to be uploaded.
    #[cfg(feature = "e2e-encryption")]
    pub async fn get_missing_sessions(
        &self,
        users: impl Iterator<Item = &UserId>,
    ) -> Result<Option<(OwnedTransactionId, KeysClaimRequest)>> {
        match self.olm_machine().await {
            Some(o) => Ok(o.get_missing_sessions(users).await?),
            None => Ok(None),
        }
    }

    /// Get a to-device request that will share a group session for a room.
    #[cfg(feature = "e2e-encryption")]
    pub async fn share_group_session(&self, room_id: &RoomId) -> Result<Vec<Arc<ToDeviceRequest>>> {
        match self.olm_machine().await {
            Some(o) => {
                let (history_visibility, settings) = self
                    .get_room(room_id)
                    .map(|r| (r.history_visibility(), r.encryption_settings()))
                    .unwrap_or((HistoryVisibility::Joined, None));

                let joined = self.store.get_joined_user_ids(room_id).await?;
                let invited = self.store.get_invited_user_ids(room_id).await?;

                // Don't share the group session with members that are invited
                // if the history visibility is set to `Joined`
                let members = if history_visibility == HistoryVisibility::Joined {
                    joined.iter().chain(&[])
                } else {
                    joined.iter().chain(&invited)
                };

                let settings = settings.ok_or(MegolmError::EncryptionNotEnabled)?;
                let settings = EncryptionSettings::new(settings, history_visibility);

                Ok(o.share_group_session(room_id, members.map(Deref::deref), settings).await?)
            }
            None => panic!("Olm machine wasn't started"),
        }
    }

    /// Get the room with the given room id.
    ///
    /// # Arguments
    ///
    /// * `room_id` - The id of the room that should be fetched.
    pub fn get_room(&self, room_id: &RoomId) -> Option<Room> {
        self.store.get_room(room_id)
    }

    /// Encrypt a message event content.
    #[cfg(feature = "e2e-encryption")]
    pub async fn encrypt(
        &self,
        room_id: &RoomId,
        content: impl MessageLikeEventContent,
    ) -> Result<RoomEncryptedEventContent> {
        match self.olm_machine().await {
            Some(o) => Ok(o.encrypt(room_id, content).await?),
            None => panic!("Olm machine wasn't started"),
        }
    }

    /// Invalidate the currently active outbound group session for the given
    /// room.
    ///
    /// Returns true if a session was invalidated, false if there was no session
    /// to invalidate.
    #[cfg(feature = "e2e-encryption")]
    pub async fn invalidate_group_session(
        &self,
        room_id: &RoomId,
    ) -> Result<bool, CryptoStoreError> {
        match self.olm_machine().await {
            Some(o) => o.invalidate_group_session(room_id).await,
            None => Ok(false),
        }
    }

    /// Get a specific device of a user.
    ///
    /// # Arguments
    ///
    /// * `user_id` - The unique id of the user that the device belongs to.
    ///
    /// * `device_id` - The unique id of the device.
    ///
    /// Returns a `Device` if one is found and the crypto store didn't throw an
    /// error.
    ///
    /// This will always return None if the client hasn't been logged in.
    ///
    /// # Example
    ///
    /// ```
    /// # use std::convert::TryFrom;
    /// # use matrix_sdk_base::BaseClient;
    /// # use ruma::{device_id, user_id};
    /// # use futures::executor::block_on;
    /// # let alice = user_id!("@alice:example.org").to_owned();
    /// # block_on(async {
    /// # let client = BaseClient::new();
    /// let device = client.get_device(&alice, device_id!("DEVICEID")).await;
    ///
    /// println!("{:?}", device);
    /// # });
    /// ```
    #[cfg(feature = "e2e-encryption")]
    pub async fn get_device(
        &self,
        user_id: &UserId,
        device_id: &DeviceId,
    ) -> Result<Option<Device>, CryptoStoreError> {
        if let Some(olm) = self.olm_machine().await {
            olm.get_device(user_id, device_id).await
        } else {
            Ok(None)
        }
    }

    /// Get the user login session.
    ///
    /// If the client is currently logged in, this will return a
    /// `matrix_sdk::Session` object which can later be given to
    /// `restore_login`.
    ///
    /// Returns a session object if the client is logged in. Otherwise returns
    /// `None`.
    pub async fn get_session(&self) -> Option<Session> {
        self.session.read().await.clone()
    }

    /// Get a map holding all the devices of an user.
    ///
    /// This will always return an empty map if the client hasn't been logged
    /// in.
    ///
    /// # Arguments
    ///
    /// * `user_id` - The unique id of the user that the devices belong to.
    ///
    /// # Panics
    ///
    /// Panics if the client hasn't been logged in and the crypto layer thus
    /// hasn't been initialized.
    ///
    /// # Example
    ///
    /// ```no_run
    /// # use std::convert::TryFrom;
    /// # use matrix_sdk_base::BaseClient;
    /// # use ruma::user_id;
    /// # use futures::executor::block_on;
    /// # let alice = user_id!("@alice:example.org");
    /// # block_on(async {
    /// # let client = BaseClient::new();
    /// let devices = client.get_user_devices(alice).await.unwrap();
    ///
    /// for device in devices.devices() {
    ///     println!("{:?}", device);
    /// }
    /// # });
    /// ```
    #[cfg(feature = "e2e-encryption")]
    pub async fn get_user_devices(
        &self,
        user_id: &UserId,
    ) -> Result<UserDevices, CryptoStoreError> {
        if let Some(olm) = self.olm_machine().await {
            Ok(olm.get_user_devices(user_id).await?)
        } else {
            // TODO remove this panic.
            panic!("The client hasn't been logged in")
        }
    }

    /// Get the olm machine.
    #[cfg(feature = "e2e-encryption")]
    pub async fn olm_machine(&self) -> Option<OlmMachine> {
        let olm = self.olm.lock().await;
        olm.machine()
    }

    /// Get the push rules.
    ///
    /// Gets the push rules from `changes` if they have been updated, otherwise
    /// get them from the store. As a fallback, uses
    /// `Ruleset::server_default` if the user is logged in.
    pub async fn get_push_rules(&self, changes: &StateChanges) -> Result<Ruleset> {
        if let Some(AnyGlobalAccountDataEvent::PushRules(event)) = changes
            .account_data
            .get(&GlobalAccountDataEventType::PushRules)
            .and_then(|e| e.deserialize().ok())
        {
            Ok(event.content.global)
        } else if let Some(event) = self
            .store
            .get_account_data_event(GlobalAccountDataEventType::PushRules)
            .await?
            .map(|e| e.deserialize_as::<PushRulesEvent>())
            .transpose()?
        {
            Ok(event.content.global)
        } else if let Some(session) = self.get_session().await {
            Ok(Ruleset::server_default(&session.user_id))
        } else {
            Ok(Ruleset::new())
        }
    }

    /// Get the push context for the given room.
    ///
    /// Tries to get the data from `changes` or the up to date `room_info`.
    /// Loads the data from the store otherwise.
    ///
    /// Returns `None` if some data couldn't be found. This should only happen
    /// in brand new rooms, while we process its state.
    pub async fn get_push_room_context(
        &self,
        room: &Room,
        room_info: &RoomInfo,
        changes: &StateChanges,
    ) -> Result<Option<PushConditionRoomCtx>> {
        let room_id = room.room_id();
        let user_id = room.own_user_id();

        let member_count = room_info.active_members_count();

        let user_display_name = if let Some(member) =
            changes.members.get(room_id).and_then(|members| members.get(user_id))
        {
            member.content.displayname.clone().unwrap_or_else(|| user_id.localpart().to_owned())
        } else if let Some(member) = room.get_member(user_id).await? {
            member.name().to_owned()
        } else {
            return Ok(None);
        };

        let room_power_levels = if let Some(AnySyncStateEvent::RoomPowerLevels(event)) = changes
            .state
            .get(room_id)
            .and_then(|types| types.get(&StateEventType::RoomPowerLevels))
            .and_then(|events| events.get(""))
            .and_then(|e| e.deserialize().ok())
        {
            event.power_levels()
        } else if let Some(AnySyncStateEvent::RoomPowerLevels(event)) = self
            .store
            .get_state_event(room_id, StateEventType::RoomPowerLevels, "")
            .await?
            .and_then(|e| e.deserialize().ok())
        {
            event.power_levels()
        } else {
            return Ok(None);
        };

        Ok(Some(PushConditionRoomCtx {
            room_id: room_id.to_owned(),
            member_count: UInt::new(member_count).unwrap_or(UInt::MAX),
            user_display_name,
            users_power_levels: room_power_levels.users,
            default_power_level: room_power_levels.users_default,
            notification_power_levels: room_power_levels.notifications,
        }))
    }

    /// Update the push context for the given room.
    ///
    /// Updates the context data from `changes` or `room_info`.
    pub async fn update_push_room_context(
        &self,
        push_rules: &mut PushConditionRoomCtx,
        user_id: &UserId,
        room_info: &RoomInfo,
        changes: &StateChanges,
    ) {
        let room_id = &room_info.room_id;

        push_rules.member_count = UInt::new(room_info.active_members_count()).unwrap_or(UInt::MAX);

        if let Some(member) =
            changes.members.get(&**room_id).and_then(|members| members.get(user_id))
        {
            push_rules.user_display_name =
                member.content.displayname.clone().unwrap_or_else(|| user_id.localpart().to_owned())
        }

        if let Some(AnySyncStateEvent::RoomPowerLevels(event)) = changes
            .state
            .get(&**room_id)
            .and_then(|types| types.get(&StateEventType::RoomPowerLevels))
            .and_then(|events| events.get(""))
            .and_then(|e| e.deserialize().ok())
        {
            let room_power_levels = event.power_levels();

            push_rules.users_power_levels = room_power_levels.users;
            push_rules.default_power_level = room_power_levels.users_default;
            push_rules.notification_power_levels = room_power_levels.notifications;
        }
    }
}

impl Default for BaseClient {
    fn default() -> Self {
        Self::new()
    }
}

#[cfg(test)]
mod tests {
    use matrix_sdk_test::{async_test, EventBuilder};
    use ruma::{room_id, user_id};
    use serde_json::json;

    use super::BaseClient;
    use crate::{RoomType, Session};

    #[async_test]
    async fn invite_after_leaving() {
        let user_id = user_id!("@alice:example.org");
        let room_id = room_id!("!test:example.org");

        let client = BaseClient::new();
        client
            .restore_login(Session {
                access_token: "token".to_owned(),
                user_id: user_id.to_owned(),
                device_id: "FOOBAR".into(),
            })
            .await
            .unwrap();

        let mut ev_builder = EventBuilder::new();

        let response = ev_builder
            .add_custom_left_event(
                room_id,
                json!({
                    "content": {
                        "displayname": "Alice",
                        "membership": "left",
                    },
                    "event_id": "$994173582443PhrSn:example.org",
                    "origin_server_ts": 1432135524678u64,
                    "sender": user_id,
                    "state_key": user_id,
                    "type": "m.room.member",
                }),
            )
            .build_sync_response();
        client.receive_sync_response(response).await.unwrap();
        assert_eq!(client.get_room(room_id).unwrap().room_type(), RoomType::Left);

        let response = ev_builder
            .add_custom_invited_event(
                room_id,
                json!({
                    "content": {
                        "displayname": "Alice",
                        "membership": "invite",
                    },
                    "event_id": "$143273582443PhrSn:example.org",
                    "origin_server_ts": 1432735824653u64,
                    "sender": "@example:example.org",
                    "state_key": user_id,
                    "type": "m.room.member",
                }),
            )
            .build_sync_response();
        client.receive_sync_response(response).await.unwrap();
        assert_eq!(client.get_room(room_id).unwrap().room_type(), RoomType::Invited);
    }
}<|MERGE_RESOLUTION|>--- conflicted
+++ resolved
@@ -237,7 +237,7 @@
         self.sync_token.read().await.clone()
     }
 
-    #[cfg(feature = "encryption")]
+    #[cfg(feature = "e2e-encryption")]
     async fn handle_unenecrypted_verification_event(
         &self,
         event: &AnySyncMessageLikeEvent,
@@ -315,18 +315,7 @@
                             }
                         },
 
-<<<<<<< HEAD
                         #[cfg(feature = "e2e-encryption")]
-                        AnySyncRoomEvent::MessageLike(AnySyncMessageLikeEvent::RoomEncrypted(
-                            SyncMessageLikeEvent::Original(encrypted),
-                        )) => {
-                            if let Some(olm) = self.olm_machine().await {
-                                if let Ok(decrypted) =
-                                    olm.decrypt_room_event(encrypted, room_id).await
-                                {
-                                    event = decrypted.into();
-=======
-                        #[cfg(feature = "encryption")]
                         AnySyncRoomEvent::MessageLike(e) => match e {
                             AnySyncMessageLikeEvent::RoomEncrypted(
                                 SyncMessageLikeEvent::Original(encrypted),
@@ -337,7 +326,6 @@
                                     {
                                         event = decrypted.into();
                                     }
->>>>>>> 3b713c2c
                                 }
                             }
                             AnySyncMessageLikeEvent::RoomMessage(
@@ -355,7 +343,7 @@
                             }
                             _ => (),
                         },
-                        #[cfg(not(feature = "encryption"))]
+                        #[cfg(not(feature = "e2e-encryption"))]
                         _ => (),
                     }
 
