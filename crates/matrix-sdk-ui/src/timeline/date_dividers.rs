// Copyright 2024 The Matrix.org Foundation C.I.C.
//
// Licensed under the Apache License, Version 2.0 (the "License");
// you may not use this file except in compliance with the License.
// You may obtain a copy of the License at
//
//     http://www.apache.org/licenses/LICENSE-2.0
//
// Unless required by applicable law or agreed to in writing, software
// distributed under the License is distributed on an "AS IS" BASIS,
// WITHOUT WARRANTIES OR CONDITIONS OF ANY KIND, either express or implied.
// See the License for the specific language governing permissions and
// limitations under the License.

//! Algorithm to adjust (insert/replace/remove) date dividers after new events
//! have been received from any source.

use std::{fmt::Display, sync::Arc};

use chrono::{Datelike, Local, TimeZone};
use ruma::MilliSecondsSinceUnixEpoch;
use tracing::{error, event_enabled, instrument, trace, warn, Level};

use super::{
    controller::{ObservableItemsTransaction, TimelineMetadata},
    DateDividerMode, TimelineItem, TimelineItemKind, VirtualTimelineItem,
};

#[derive(Debug, PartialEq)]
struct Date {
    year: i32,
    month: u32,
    day: u32,
}

impl Date {
    fn is_same_month_as(&self, date: Date) -> bool {
        self.year == date.year && self.month == date.month
    }
}

/// Converts a timestamp since Unix Epoch to a year, month and day.
fn timestamp_to_date(ts: MilliSecondsSinceUnixEpoch) -> Date {
    let datetime = Local
        .timestamp_millis_opt(ts.0.into())
        // Only returns `None` if date is after Dec 31, 262143 BCE.
        .single()
        // Fallback to the current date to avoid issues with malicious
        // homeservers.
        .unwrap_or_else(Local::now);

    Date { year: datetime.year(), month: datetime.month(), day: datetime.day() }
}

/// Algorithm ensuring that date dividers are adjusted correctly, according to
/// new items that have been inserted.
pub(super) struct DateDividerAdjuster {
    /// The list of recorded operations to apply, after analyzing the latest
    /// items.
    ops: Vec<DateDividerOperation>,

    /// A boolean indicating whether the struct has been used and thus must be
    /// mark unused manually by calling [`Self::run`].
    consumed: bool,

    mode: DateDividerMode,
}

impl Drop for DateDividerAdjuster {
    fn drop(&mut self) {
        // Only run the assert if we're not currently panicking.
        if !std::thread::panicking() && !self.consumed {
            error!("a DateDividerAdjuster has not been consumed with run()");
        }
    }
}

/// A descriptor for a previous item.
struct PrevItemDesc<'a> {
    /// The index of the item in the `self.items` array.
    item_index: usize,

    /// The previous timeline item.
    item: &'a Arc<TimelineItem>,

    // The insert position of the operation in the `ops` array.
    insert_op_at: usize,
}

impl DateDividerAdjuster {
    pub fn new(mode: DateDividerMode) -> Self {
        Self {
            ops: Default::default(),
            // The adjuster starts as consumed, and it will be marked no consumed iff it's used
            // with `mark_used`.
            consumed: true,
            mode,
        }
    }

    /// Marks this [`DateDividerAdjuster`] as used, which means it'll require a
    /// call to [`DateDividerAdjuster::run`] before getting dropped.
    pub fn mark_used(&mut self) {
        // Mark the adjuster as needing to be consumed.
        self.consumed = false;
    }

    /// Ensures that date separators are properly inserted/removed when needs
    /// be.
    #[instrument(skip_all)]
    pub fn run(&mut self, items: &mut ObservableItemsTransaction<'_>, meta: &mut TimelineMetadata) {
        // We're going to record vector operations like inserting, replacing and
        // removing date dividers. Since we may remove or insert new items,
        // recorded offsets will change as we're iterating over the array. The
        // only way this is possible is because we're recording operations
        // happening in non-decreasing order of the indices, i.e. we can't do an
        // operation on index I and then on any index J<I later.
        //
        // Note we can't "just" iterate in reverse order, because we may have a
        // `Remove(i)` followed by a `Replace((i+1) -1)`, which wouldn't do what
        // we want, if running in reverse order.
        //
        // Also note that we can remove a few items at position J, then later decide to
        // replace/remove an item (in `handle_event`) at position I, with I<J. That
        // would break the above invariant (that operations happen in
        // non-decreasing order of the indices), so we must record the insert
        // position for an operation related to the previous item.

        let mut prev_item: Option<PrevItemDesc<'_>> = None;
        let mut latest_event_ts = None;

        for (i, item) in items.iter().enumerate() {
            match item.kind() {
                TimelineItemKind::Virtual(VirtualTimelineItem::DateDivider(ts)) => {
                    // Record what the last alive item pair is only if we haven't removed the date
                    // divider.
                    if !self.handle_date_divider(i, *ts, prev_item.as_ref().map(|desc| desc.item)) {
                        prev_item = Some(PrevItemDesc {
                            item_index: i,
                            item,
                            insert_op_at: self.ops.len(),
                        });
                    }
                }

                TimelineItemKind::Event(event) => {
                    let ts = event.timestamp();

                    self.handle_event(i, ts, prev_item, latest_event_ts);

                    prev_item =
                        Some(PrevItemDesc { item_index: i, item, insert_op_at: self.ops.len() });
                    latest_event_ts = Some(ts);
                }

                TimelineItemKind::Virtual(VirtualTimelineItem::ReadMarker)
<<<<<<< HEAD
                // BWI-specific code
                | TimelineItemKind::Virtual(VirtualTimelineItem::ScanStateChanged(_, _)) => {
=======
                | TimelineItemKind::Virtual(VirtualTimelineItem::TimelineStart) => {
>>>>>>> 5753ca3a
                    // Nothing to do.
                }
            }
        }

        // Also chase trailing date dividers explicitly, by iterating from the end to
        // the start. Since they wouldn't be the prev_item of anything, we
        // wouldn't analyze them in the previous loop.
        for (i, item) in items.iter().enumerate().rev() {
            if item.is_date_divider() {
                // The item is a trailing date divider: remove it, if it wasn't already
                // scheduled for deletion.
                if !self
                    .ops
                    .iter()
                    .any(|op| matches!(op, DateDividerOperation::Remove(j) if i == *j))
                {
                    trace!("removing trailing date divider @ {i}");

                    // Find the index at which to insert the removal operation. It must be before
                    // any other operation on a bigger index, to maintain the
                    // non-decreasing invariant.
                    let index =
                        self.ops.iter().position(|op| op.index() > i).unwrap_or(self.ops.len());

                    self.ops.insert(index, DateDividerOperation::Remove(i));
                }
            }

            if item.is_event() {
                // Stop as soon as we run into the first (trailing) event.
                break;
            }
        }

        // Only record the initial state if we've enabled the trace log level, and not
        // otherwise.
        let initial_state =
            if event_enabled!(Level::TRACE) { Some(items.iter().cloned().collect()) } else { None };

        self.process_ops(items, meta);

        // Then check invariants.
        if let Some(report) = self.check_invariants(items, initial_state) {
            warn!("Errors encountered when checking invariants.");
            warn!("{report}");
            #[cfg(any(debug_assertions, test))]
            panic!("There was an error checking date separator invariants");
        }

        self.consumed = true;
    }

    /// Decides what to do with a date divider.
    ///
    /// Returns whether it's been removed or not.
    #[inline]
    fn handle_date_divider(
        &mut self,
        i: usize,
        ts: MilliSecondsSinceUnixEpoch,
        prev_item: Option<&Arc<TimelineItem>>,
    ) -> bool {
        let Some(prev_item) = prev_item else {
            // No interesting item prior to the date divider: it must be the first one,
            // nothing to do.
            return false;
        };

        match prev_item.kind() {
            TimelineItemKind::Event(event) => {
                // This date divider is preceded by an event.
                if self.is_same_date_divider_group_as(event.timestamp(), ts) {
                    // The event has the same date as the date divider: remove the current date
                    // divider.
                    trace!("removing date divider following event with same timestamp @ {i}");
                    self.ops.push(DateDividerOperation::Remove(i));
                    return true;
                }
            }

            TimelineItemKind::Virtual(VirtualTimelineItem::DateDivider(_)) => {
                trace!("removing duplicate date divider @ {i}");
                // This date divider is preceded by another one: remove the current one.
                self.ops.push(DateDividerOperation::Remove(i));
                return true;
            }

            TimelineItemKind::Virtual(VirtualTimelineItem::ReadMarker)
<<<<<<< HEAD
            | TimelineItemKind::Virtual(VirtualTimelineItem::ScanStateChanged(_, _)) => {
                // Nothing to do for read markers.
=======
            | TimelineItemKind::Virtual(VirtualTimelineItem::TimelineStart) => {
                // Nothing to do.
>>>>>>> 5753ca3a
            }
        }

        false
    }

    #[inline]
    fn handle_event(
        &mut self,
        i: usize,
        ts: MilliSecondsSinceUnixEpoch,
        prev_item_desc: Option<PrevItemDesc<'_>>,
        latest_event_ts: Option<MilliSecondsSinceUnixEpoch>,
    ) {
        let Some(PrevItemDesc { item_index, insert_op_at, item }) = prev_item_desc else {
            // The event was the first item, so there wasn't any date divider before it:
            // insert one.
            trace!("inserting the first date divider @ {}", i);
            self.ops.push(DateDividerOperation::Insert(i, ts));
            return;
        };

        match item.kind() {
            TimelineItemKind::Event(prev_event) => {
                // The event is preceded by another event. If they're not the same date,
                // insert a date divider.
                let prev_ts = prev_event.timestamp();

                if !self.is_same_date_divider_group_as(prev_ts, ts) {
                    trace!(
                        "inserting date divider @ {} between two events with different dates",
                        i
                    );
                    self.ops.push(DateDividerOperation::Insert(i, ts));
                }
            }

            TimelineItemKind::Virtual(VirtualTimelineItem::DateDivider(prev_ts)) => {
                let event_date = timestamp_to_date(ts);

                // The event is preceded by a date divider.
                if timestamp_to_date(*prev_ts) != event_date {
                    // The date divider is wrong. Should we replace it with the correct value, or
                    // remove it entirely?
                    if let Some(last_event_ts) = latest_event_ts {
                        if timestamp_to_date(last_event_ts) == event_date {
                            // There's a previous event with the same date: remove the divider.
                            trace!("removed date divider @ {item_index} between two events that have the same date");
                            self.ops.insert(insert_op_at, DateDividerOperation::Remove(item_index));
                            return;
                        }
                    }

                    // There's no previous event or there's one with a different date: replace
                    // the current divider.
                    trace!("replacing date divider @ {item_index} with new timestamp from event");
                    self.ops.insert(insert_op_at, DateDividerOperation::Replace(item_index, ts));
                }
            }

            TimelineItemKind::Virtual(VirtualTimelineItem::ReadMarker)
<<<<<<< HEAD
            | TimelineItemKind::Virtual(VirtualTimelineItem::ScanStateChanged(_, _)) => {
=======
            | TimelineItemKind::Virtual(VirtualTimelineItem::TimelineStart) => {
>>>>>>> 5753ca3a
                // Nothing to do.
            }
        }
    }

    fn process_ops(&self, items: &mut ObservableItemsTransaction<'_>, meta: &mut TimelineMetadata) {
        // Record the deletion offset.
        let mut offset = 0i64;
        // Remember what the maximum index was, so we can assert that it's
        // non-decreasing.
        let mut max_i = 0;

        for op in &self.ops {
            match *op {
                DateDividerOperation::Insert(i, ts) => {
                    assert!(i >= max_i, "trying to insert at {i} < max_i={max_i}");

                    let at = (i64::try_from(i).unwrap() + offset)
                        .min(i64::try_from(items.len()).unwrap());
                    assert!(at >= 0);
                    let at = at as usize;

                    let item = meta.new_timeline_item(VirtualTimelineItem::DateDivider(ts));

                    // Keep push semantics, if we're inserting at the front or the back.
                    if at == items.len() {
                        items.push_back(item, None);
                    } else if at == 0 {
                        items.push_front(item, None);
                    } else {
                        items.insert(at, item, None);
                    }

                    offset += 1;
                    max_i = i;
                }

                DateDividerOperation::Replace(i, ts) => {
                    assert!(i >= max_i, "trying to replace at {i} < max_i={max_i}");

                    let at = i64::try_from(i).unwrap() + offset;
                    assert!(at >= 0);
                    let at = at as usize;

                    let replaced = &items[at];
                    if !replaced.is_date_divider() {
                        error!("we replaced a non date-divider @ {i}: {:?}", replaced.kind());
                    }

                    let unique_id = replaced.unique_id();
                    let item = TimelineItem::new(
                        VirtualTimelineItem::DateDivider(ts),
                        unique_id.to_owned(),
                    );

                    items.replace(at, item);
                    max_i = i;
                }

                DateDividerOperation::Remove(i) => {
                    assert!(i >= max_i, "trying to replace at {i} < max_i={max_i}");

                    let at = i64::try_from(i).unwrap() + offset;
                    assert!(at >= 0);

                    let removed = items.remove(at as usize);
                    if !removed.is_date_divider() {
                        error!("we removed a non date-divider @ {i}: {:?}", removed.kind());
                    }

                    offset -= 1;
                    max_i = i;
                }
            }
        }
    }

    /// Checks the invariants that must hold at any time after inserting date
    /// dividers.
    ///
    /// Returns a report if and only if there was at least one error.
    fn check_invariants<'a, 'o>(
        &mut self,
        items: &'a ObservableItemsTransaction<'o>,
        initial_state: Option<Vec<Arc<TimelineItem>>>,
    ) -> Option<DateDividerInvariantsReport<'a, 'o>> {
        let mut report = DateDividerInvariantsReport {
            initial_state,
            errors: Vec::new(),
            operations: std::mem::take(&mut self.ops),
            final_state: items,
        };

        // Assert invariants.
        // 1. The timeline starts with a date divider, if it's not only virtual items.
        {
            let mut i = 0;
            while let Some(item) = items.get(i) {
                if let Some(virt) = item.as_virtual() {
                    if matches!(virt, VirtualTimelineItem::DateDivider(_)) {
                        // We found a date divider among the first virtual items: stop here.
                        break;
                    }
                } else {
                    // We found an event, but we didn't have a date divider: report an error.
                    report.errors.push(DateDividerInsertError::FirstItemNotDateDivider);
                    break;
                }
                i += 1;
            }
        }

        // 2. There are no two date dividers following each other.
        {
            let mut prev_was_date_divider = false;
            for (i, item) in items.iter().enumerate() {
                if item.is_date_divider() {
                    if prev_was_date_divider {
                        report.errors.push(DateDividerInsertError::DuplicateDateDivider { at: i });
                    }
                    prev_was_date_divider = true;
                } else {
                    prev_was_date_divider = false;
                }
            }
        };

        // 3. There's no trailing date divider.
        if let Some(last) = items.last() {
            if last.is_date_divider() {
                report.errors.push(DateDividerInsertError::TrailingDateDivider);
            }
        }

        // 4. Items are properly separated with date dividers.
        {
            let mut prev_event_ts = None;
            let mut prev_date_divider_ts = None;

            for (i, item) in items.iter().enumerate() {
                if let Some(ev) = item.as_event() {
                    let ts = ev.timestamp();

                    // We have the same date as the previous event we've seen.
                    if let Some(prev_ts) = prev_event_ts {
                        if !self.is_same_date_divider_group_as(prev_ts, ts) {
                            report.errors.push(
                                DateDividerInsertError::MissingDateDividerBetweenEvents { at: i },
                            );
                        }
                    }

                    // There is a date divider before us, and it's the same date as our timestamp.
                    if let Some(prev_ts) = prev_date_divider_ts {
                        if !self.is_same_date_divider_group_as(prev_ts, ts) {
                            report.errors.push(
                                DateDividerInsertError::InconsistentDateAfterPreviousDateDivider {
                                    at: i,
                                },
                            );
                        }
                    } else {
                        report
                            .errors
                            .push(DateDividerInsertError::MissingDateDividerBeforeEvent { at: i });
                    }

                    prev_event_ts = Some(ts);
                } else if let TimelineItemKind::Virtual(VirtualTimelineItem::DateDivider(ts)) =
                    item.kind()
                {
                    // The previous date divider is for a different date.
                    if let Some(prev_ts) = prev_date_divider_ts {
                        if self.is_same_date_divider_group_as(prev_ts, *ts) {
                            report
                                .errors
                                .push(DateDividerInsertError::DuplicateDateDivider { at: i });
                        }
                    }

                    prev_event_ts = None;
                    prev_date_divider_ts = Some(*ts);
                }
            }
        }

        // 5. If there was a read marker at the beginning, there should be one at the
        //    end.
        if let Some(state) = &report.initial_state {
            if state.iter().any(|item| item.is_read_marker())
                && !report.final_state.iter().any(|item| item.is_read_marker())
            {
                report.errors.push(DateDividerInsertError::ReadMarkerDisappeared);
            }
        }

        if report.errors.is_empty() {
            None
        } else {
            Some(report)
        }
    }

    /// Returns whether the two dates for the given timestamps are the same or
    /// not.
    fn is_same_date_divider_group_as(
        &self,
        lhs: MilliSecondsSinceUnixEpoch,
        rhs: MilliSecondsSinceUnixEpoch,
    ) -> bool {
        match self.mode {
            DateDividerMode::Daily => timestamp_to_date(lhs) == timestamp_to_date(rhs),
            DateDividerMode::Monthly => {
                timestamp_to_date(lhs).is_same_month_as(timestamp_to_date(rhs))
            }
        }
    }
}

#[derive(Debug)]
enum DateDividerOperation {
    Insert(usize, MilliSecondsSinceUnixEpoch),
    Replace(usize, MilliSecondsSinceUnixEpoch),
    Remove(usize),
}

impl DateDividerOperation {
    fn index(&self) -> usize {
        match self {
            DateDividerOperation::Insert(i, _)
            | DateDividerOperation::Replace(i, _)
            | DateDividerOperation::Remove(i) => *i,
        }
    }
}

/// A report returned by [`DateDividerAdjuster::check_invariants`].
struct DateDividerInvariantsReport<'a, 'o> {
    /// Initial state before inserting the items.
    initial_state: Option<Vec<Arc<TimelineItem>>>,
    /// The operations that have been applied on the list.
    operations: Vec<DateDividerOperation>,
    /// Final state after inserting the date dividers.
    final_state: &'a ObservableItemsTransaction<'o>,
    /// Errors encountered in the algorithm.
    errors: Vec<DateDividerInsertError>,
}

impl Display for DateDividerInvariantsReport<'_, '_> {
    fn fmt(&self, f: &mut std::fmt::Formatter<'_>) -> std::fmt::Result {
        // Write all the items of a slice of timeline items.
        fn write_items(
            f: &mut std::fmt::Formatter<'_>,
            items: &[Arc<TimelineItem>],
        ) -> std::fmt::Result {
            for (i, item) in items.iter().enumerate() {
                if let TimelineItemKind::Virtual(VirtualTimelineItem::DateDivider(ts)) = item.kind()
                {
                    writeln!(f, "#{i} --- {}", ts.0)?;
                } else if let Some(event) = item.as_event() {
                    // id: timestamp
                    writeln!(
                        f,
                        "#{i} {}: {}",
                        event
                            .event_id()
                            .map_or_else(|| "(no event id)".to_owned(), |id| id.to_string()),
                        event.timestamp().0
                    )?;
                } else {
                    writeln!(f, "#{i} (other virtual item)")?;
                }
            }

            Ok(())
        }

        if let Some(initial_state) = &self.initial_state {
            writeln!(f, "Initial state:")?;
            write_items(f, initial_state)?;

            writeln!(f, "\nOperations to apply:")?;
            for op in &self.operations {
                match *op {
                    DateDividerOperation::Insert(i, ts) => writeln!(f, "insert @ {i}: {}", ts.0)?,
                    DateDividerOperation::Replace(i, ts) => writeln!(f, "replace @ {i}: {}", ts.0)?,
                    DateDividerOperation::Remove(i) => writeln!(f, "remove @ {i}")?,
                }
            }

            writeln!(f, "\nFinal state:")?;
            write_items(f, self.final_state.iter().cloned().collect::<Vec<_>>().as_slice())?;

            writeln!(f)?;
        }

        for err in &self.errors {
            writeln!(f, "{err}")?;
        }

        Ok(())
    }
}

#[derive(Debug, thiserror::Error)]
enum DateDividerInsertError {
    /// The first item isn't a date divider.
    #[error("The first item isn't a date divider")]
    FirstItemNotDateDivider,

    /// There are two date dividers for the same date.
    #[error("Duplicate date divider @ {at}.")]
    DuplicateDateDivider { at: usize },

    /// The last item is a date divider.
    #[error("The last item is a date divider.")]
    TrailingDateDivider,

    /// Two events are following each other but they have different dates
    /// without a date divider between them.
    #[error("Missing date divider between events @ {at}")]
    MissingDateDividerBetweenEvents { at: usize },

    /// Some event is missing a date divider before it.
    #[error("Missing date divider before event @ {at}")]
    MissingDateDividerBeforeEvent { at: usize },

    /// An event and the previous date divider aren't focused on the same date.
    #[error("Event @ {at} and the previous date divider aren't targeting the same date")]
    InconsistentDateAfterPreviousDateDivider { at: usize },

    /// The read marker has been removed.
    #[error("The read marker has been removed")]
    ReadMarkerDisappeared,
}

#[cfg(test)]
mod tests {
    use assert_matches2::assert_let;
    use ruma::{owned_event_id, owned_user_id, uint, MilliSecondsSinceUnixEpoch};

    use super::{super::controller::ObservableItems, DateDividerAdjuster};
    use crate::timeline::{
        controller::TimelineMetadata,
        date_dividers::timestamp_to_date,
        event_item::{EventTimelineItemKind, RemoteEventTimelineItem},
        DateDividerMode, EventTimelineItem, MsgLikeContent, TimelineItemContent,
        VirtualTimelineItem,
    };

    fn event_with_ts(timestamp: MilliSecondsSinceUnixEpoch) -> EventTimelineItem {
        let event_kind = EventTimelineItemKind::Remote(RemoteEventTimelineItem {
            event_id: owned_event_id!("$1"),
            transaction_id: None,
            read_receipts: Default::default(),
            is_own: false,
            is_highlighted: false,
            encryption_info: None,
            original_json: None,
            latest_edit_json: None,
            origin: crate::timeline::event_item::RemoteEventOrigin::Sync,
        });
        EventTimelineItem::new(
            owned_user_id!("@alice:example.org"),
            crate::timeline::TimelineDetails::Pending,
            timestamp,
            TimelineItemContent::MsgLike(MsgLikeContent::redacted()),
            event_kind,
            false,
        )
    }

    fn test_metadata() -> TimelineMetadata {
        TimelineMetadata::new(owned_user_id!("@a:b.c"), ruma::RoomVersionId::V11, None, None, false)
    }

    #[test]
    fn test_no_trailing_date_divider() {
        let mut items = ObservableItems::new();
        let mut txn = items.transaction();

        let mut meta = test_metadata();

        let timestamp = MilliSecondsSinceUnixEpoch(uint!(42));
        let timestamp_next_day =
            MilliSecondsSinceUnixEpoch((42 + 3600 * 24 * 1000).try_into().unwrap());

        txn.push_back(meta.new_timeline_item(event_with_ts(timestamp)), None);
        txn.push_back(
            meta.new_timeline_item(VirtualTimelineItem::DateDivider(timestamp_next_day)),
            None,
        );
        txn.push_back(meta.new_timeline_item(VirtualTimelineItem::ReadMarker), None);

        let mut adjuster = DateDividerAdjuster::new(DateDividerMode::Daily);
        adjuster.run(&mut txn, &mut meta);

        txn.commit();

        let mut iter = items.iter();

        assert_let!(Some(item) = iter.next());
        assert!(item.is_date_divider());

        assert_let!(Some(item) = iter.next());
        assert!(item.is_remote_event());

        assert_let!(Some(item) = iter.next());
        assert!(item.is_read_marker());

        assert!(iter.next().is_none());
    }

    #[test]
    fn test_read_marker_in_between_event_and_date_divider() {
        let mut items = ObservableItems::new();
        let mut txn = items.transaction();

        let mut meta = test_metadata();

        let timestamp = MilliSecondsSinceUnixEpoch(uint!(42));
        let timestamp_next_day =
            MilliSecondsSinceUnixEpoch((42 + 3600 * 24 * 1000).try_into().unwrap());
        assert_ne!(timestamp_to_date(timestamp), timestamp_to_date(timestamp_next_day));

        let event = event_with_ts(timestamp);
        txn.push_back(meta.new_timeline_item(event.clone()), None);
        txn.push_back(
            meta.new_timeline_item(VirtualTimelineItem::DateDivider(timestamp_next_day)),
            None,
        );
        txn.push_back(meta.new_timeline_item(VirtualTimelineItem::ReadMarker), None);
        txn.push_back(meta.new_timeline_item(event), None);

        let mut adjuster = DateDividerAdjuster::new(DateDividerMode::Daily);
        adjuster.run(&mut txn, &mut meta);

        txn.commit();

        let mut iter = items.iter();

        assert!(iter.next().unwrap().is_date_divider());
        assert!(iter.next().unwrap().is_remote_event());
        assert!(iter.next().unwrap().is_read_marker());
        assert!(iter.next().unwrap().is_remote_event());
        assert!(iter.next().is_none());
    }

    #[test]
    fn test_read_marker_in_between_date_dividers() {
        let mut items = ObservableItems::new();
        let mut txn = items.transaction();

        let mut meta = test_metadata();

        let timestamp = MilliSecondsSinceUnixEpoch(uint!(42));
        let timestamp_next_day =
            MilliSecondsSinceUnixEpoch((42 + 3600 * 24 * 1000).try_into().unwrap());
        assert_ne!(timestamp_to_date(timestamp), timestamp_to_date(timestamp_next_day));

        txn.push_back(meta.new_timeline_item(event_with_ts(timestamp)), None);
        txn.push_back(meta.new_timeline_item(VirtualTimelineItem::DateDivider(timestamp)), None);
        txn.push_back(meta.new_timeline_item(VirtualTimelineItem::DateDivider(timestamp)), None);
        txn.push_back(meta.new_timeline_item(VirtualTimelineItem::ReadMarker), None);
        txn.push_back(meta.new_timeline_item(VirtualTimelineItem::DateDivider(timestamp)), None);
        txn.push_back(meta.new_timeline_item(event_with_ts(timestamp_next_day)), None);

        let mut adjuster = DateDividerAdjuster::new(DateDividerMode::Daily);
        adjuster.run(&mut txn, &mut meta);

        txn.commit();

        let mut iter = items.iter();

        assert!(iter.next().unwrap().is_date_divider());
        assert!(iter.next().unwrap().is_remote_event());
        assert!(iter.next().unwrap().is_read_marker());
        assert!(iter.next().unwrap().is_date_divider());
        assert!(iter.next().unwrap().is_remote_event());
        assert!(iter.next().is_none());
    }

    #[test]
    fn test_remove_all_date_dividers() {
        let mut items = ObservableItems::new();
        let mut txn = items.transaction();

        let mut meta = test_metadata();

        let timestamp = MilliSecondsSinceUnixEpoch(uint!(42));
        let timestamp_next_day =
            MilliSecondsSinceUnixEpoch((42 + 3600 * 24 * 1000).try_into().unwrap());
        assert_ne!(timestamp_to_date(timestamp), timestamp_to_date(timestamp_next_day));

        txn.push_back(meta.new_timeline_item(event_with_ts(timestamp_next_day)), None);
        txn.push_back(meta.new_timeline_item(VirtualTimelineItem::DateDivider(timestamp)), None);
        txn.push_back(meta.new_timeline_item(VirtualTimelineItem::DateDivider(timestamp)), None);
        txn.push_back(meta.new_timeline_item(event_with_ts(timestamp_next_day)), None);

        let mut adjuster = DateDividerAdjuster::new(DateDividerMode::Daily);
        adjuster.run(&mut txn, &mut meta);

        txn.commit();

        let mut iter = items.iter();

        assert!(iter.next().unwrap().is_date_divider());
        assert!(iter.next().unwrap().is_remote_event());
        assert!(iter.next().unwrap().is_remote_event());
        assert!(iter.next().is_none());
    }

    #[test]
    fn test_event_read_marker_spurious_date_divider() {
        let mut items = ObservableItems::new();
        let mut txn = items.transaction();

        let mut meta = test_metadata();

        let timestamp = MilliSecondsSinceUnixEpoch(uint!(42));

        txn.push_back(meta.new_timeline_item(event_with_ts(timestamp)), None);
        txn.push_back(meta.new_timeline_item(VirtualTimelineItem::ReadMarker), None);
        txn.push_back(meta.new_timeline_item(VirtualTimelineItem::DateDivider(timestamp)), None);

        let mut adjuster = DateDividerAdjuster::new(DateDividerMode::Daily);
        adjuster.run(&mut txn, &mut meta);

        txn.commit();

        let mut iter = items.iter();

        assert!(iter.next().unwrap().is_date_divider());
        assert!(iter.next().unwrap().is_remote_event());
        assert!(iter.next().unwrap().is_read_marker());
        assert!(iter.next().is_none());
    }

    #[test]
    fn test_multiple_trailing_date_dividers() {
        let mut items = ObservableItems::new();
        let mut txn = items.transaction();

        let mut meta = test_metadata();

        let timestamp = MilliSecondsSinceUnixEpoch(uint!(42));

        txn.push_back(meta.new_timeline_item(VirtualTimelineItem::ReadMarker), None);
        txn.push_back(meta.new_timeline_item(VirtualTimelineItem::DateDivider(timestamp)), None);
        txn.push_back(meta.new_timeline_item(VirtualTimelineItem::DateDivider(timestamp)), None);

        let mut adjuster = DateDividerAdjuster::new(DateDividerMode::Daily);
        adjuster.run(&mut txn, &mut meta);

        txn.commit();

        let mut iter = items.iter();

        assert!(iter.next().unwrap().is_read_marker());
        assert!(iter.next().is_none());
    }

    #[test]
    fn test_start_with_read_marker() {
        let mut items = ObservableItems::new();
        let mut txn = items.transaction();

        let mut meta = test_metadata();
        let timestamp = MilliSecondsSinceUnixEpoch(uint!(42));

        txn.push_back(meta.new_timeline_item(VirtualTimelineItem::ReadMarker), None);
        txn.push_back(meta.new_timeline_item(event_with_ts(timestamp)), None);

        let mut adjuster = DateDividerAdjuster::new(DateDividerMode::Daily);
        adjuster.run(&mut txn, &mut meta);

        txn.commit();

        let mut iter = items.iter();

        assert!(iter.next().unwrap().is_read_marker());
        assert!(iter.next().unwrap().is_date_divider());
        assert!(iter.next().unwrap().is_remote_event());
        assert!(iter.next().is_none());
    }

    #[test]
    fn test_daily_divider_mode() {
        let mut items = ObservableItems::new();
        let mut txn = items.transaction();

        let mut meta = test_metadata();

        txn.push_back(
            meta.new_timeline_item(event_with_ts(MilliSecondsSinceUnixEpoch(uint!(0)))),
            None,
        );
        txn.push_back(
            meta.new_timeline_item(event_with_ts(MilliSecondsSinceUnixEpoch(uint!(86_400_000)))), // One day later
            None,
        );
        txn.push_back(
            meta.new_timeline_item(event_with_ts(MilliSecondsSinceUnixEpoch(uint!(2_678_400_000)))), // One month later
            None,
        );

        let mut adjuster = DateDividerAdjuster::new(DateDividerMode::Daily);
        adjuster.run(&mut txn, &mut meta);

        txn.commit();

        let mut iter = items.iter();

        assert!(iter.next().unwrap().is_date_divider());
        assert!(iter.next().unwrap().is_remote_event());
        assert!(iter.next().unwrap().is_date_divider());
        assert!(iter.next().unwrap().is_remote_event());
        assert!(iter.next().unwrap().is_date_divider());
        assert!(iter.next().unwrap().is_remote_event());
        assert!(iter.next().is_none());
    }

    #[test]
    fn test_monthly_divider_mode() {
        let mut items = ObservableItems::new();
        let mut txn = items.transaction();

        let mut meta = test_metadata();

        txn.push_back(
            meta.new_timeline_item(event_with_ts(MilliSecondsSinceUnixEpoch(uint!(0)))),
            None,
        );
        txn.push_back(
            meta.new_timeline_item(event_with_ts(MilliSecondsSinceUnixEpoch(uint!(86_400_000)))), // One day later
            None,
        );
        txn.push_back(
            meta.new_timeline_item(event_with_ts(MilliSecondsSinceUnixEpoch(uint!(2_678_400_000)))), // One month later
            None,
        );

        let mut adjuster = DateDividerAdjuster::new(DateDividerMode::Monthly);
        adjuster.run(&mut txn, &mut meta);

        txn.commit();

        let mut iter = items.iter();

        assert!(iter.next().unwrap().is_date_divider());
        assert!(iter.next().unwrap().is_remote_event());
        assert!(iter.next().unwrap().is_remote_event());
        assert!(iter.next().unwrap().is_date_divider());
        assert!(iter.next().unwrap().is_remote_event());
        assert!(iter.next().is_none());
    }
}<|MERGE_RESOLUTION|>--- conflicted
+++ resolved
@@ -154,12 +154,9 @@
                 }
 
                 TimelineItemKind::Virtual(VirtualTimelineItem::ReadMarker)
-<<<<<<< HEAD
+                | TimelineItemKind::Virtual(VirtualTimelineItem::TimelineStart)
                 // BWI-specific code
                 | TimelineItemKind::Virtual(VirtualTimelineItem::ScanStateChanged(_, _)) => {
-=======
-                | TimelineItemKind::Virtual(VirtualTimelineItem::TimelineStart) => {
->>>>>>> 5753ca3a
                     // Nothing to do.
                 }
             }
@@ -249,13 +246,10 @@
             }
 
             TimelineItemKind::Virtual(VirtualTimelineItem::ReadMarker)
-<<<<<<< HEAD
+            | TimelineItemKind::Virtual(VirtualTimelineItem::TimelineStart)
+                // Nothing to do.
             | TimelineItemKind::Virtual(VirtualTimelineItem::ScanStateChanged(_, _)) => {
                 // Nothing to do for read markers.
-=======
-            | TimelineItemKind::Virtual(VirtualTimelineItem::TimelineStart) => {
-                // Nothing to do.
->>>>>>> 5753ca3a
             }
         }
 
@@ -317,11 +311,8 @@
             }
 
             TimelineItemKind::Virtual(VirtualTimelineItem::ReadMarker)
-<<<<<<< HEAD
+            | TimelineItemKind::Virtual(VirtualTimelineItem::TimelineStart)
             | TimelineItemKind::Virtual(VirtualTimelineItem::ScanStateChanged(_, _)) => {
-=======
-            | TimelineItemKind::Virtual(VirtualTimelineItem::TimelineStart) => {
->>>>>>> 5753ca3a
                 // Nothing to do.
             }
         }
