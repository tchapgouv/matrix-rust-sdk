--- conflicted
+++ resolved
@@ -301,7 +301,6 @@
                         ))
                     }
                 },
-<<<<<<< HEAD
                 ev => {
                     let ev_content = ev.content();
                     let event_type_str = ev_content.event_type().to_string();
@@ -313,7 +312,7 @@
 
                             debug!("im.vector.room.access_rules - ev_content: {:?}", ev_content);
 
-                            Self::OtherState {
+                            Self::add_item(TimelineItemContent::OtherState(OtherState {
                                 state_key: ev.state_key().to_owned(),
                                 content: AnyOtherFullStateEventContent::with_event_content(
                                     ev_content,
@@ -321,7 +320,7 @@
                                 ),
                             }
                         }
-                        _ => Self::OtherState {
+                        _ => Self::add_item(TimelineItemContent::OtherState(OtherState {
                             state_key: ev.state_key().to_owned(),
                             content: AnyOtherFullStateEventContent::with_event_content(
                                 ev_content, None,
@@ -329,11 +328,6 @@
                         },
                     }
                 }
-=======
-                ev => Self::add_item(TimelineItemContent::OtherState(OtherState {
-                    state_key: ev.state_key().to_owned(),
-                    content: AnyOtherFullStateEventContent::with_event_content(ev.content()),
-                })),
             },
         })
     }
@@ -379,7 +373,6 @@
             AnyMessageLikeEventContent::UnstablePollResponse(c) => Self::HandleAggregation {
                 related_event: c.relates_to.event_id,
                 kind: HandleAggregationKind::PollResponse { answers: c.poll_response.answers },
->>>>>>> 75311678
             },
 
             AnyMessageLikeEventContent::UnstablePollEnd(c) => Self::HandleAggregation {
