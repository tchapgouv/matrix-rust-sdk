--- conflicted
+++ resolved
@@ -1,23 +1,16 @@
 use std::future::IntoFuture;
 
-<<<<<<< HEAD
 use super::{Error, Timeline};
 use crate::timeline::Error::{AttachmentSizeExceededLimit, AttachmentSizeNotAvailable};
 use eyeball::{SharedObservable, Subscriber};
 use matrix_sdk::bwi_extensions::attachment::ClientAttachmentExt;
-=======
-use eyeball::SharedObservable;
->>>>>>> 67961c90
 use matrix_sdk::{attachment::AttachmentConfig, TransmissionProgress};
 use matrix_sdk_base::boxed_into_future;
 use mime::Mime;
 use tracing::{Instrument as _, Span};
 
-<<<<<<< HEAD
-=======
 use super::{AttachmentSource, Error, Timeline};
 
->>>>>>> 67961c90
 pub struct SendAttachment<'a> {
     timeline: &'a Timeline,
     source: AttachmentSource,
@@ -81,7 +74,6 @@
         } = self;
 
         let fut = async move {
-<<<<<<< HEAD
             // BWI-specific
             let file_size_limit_for_file_upload = timeline
                 .room()
@@ -94,15 +86,7 @@
                 .map_err(|_| AttachmentSizeExceededLimit)?;
             // end BWI-specific
 
-            let filename = path
-                .file_name()
-                .ok_or(Error::InvalidAttachmentFileName)?
-                .to_str()
-                .ok_or(Error::InvalidAttachmentFileName)?;
-            let data = fs::read(&path).map_err(|_| Error::InvalidAttachmentData)?;
-=======
             let (data, filename) = source.try_into_bytes_and_filename()?;
->>>>>>> 67961c90
 
             if use_send_queue {
                 let send_queue = timeline.room().send_queue();
