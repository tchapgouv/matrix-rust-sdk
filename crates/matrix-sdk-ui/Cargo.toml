[package]
name = "matrix-sdk-ui"
description = "GUI-centric utilities on top of matrix-rust-sdk (experimental)."
version = "0.11.0"
edition = "2021"
repository = "https://github.com/matrix-org/matrix-rust-sdk"
license = "Apache-2.0"
rust-version.workspace = true

[package.metadata.docs.rs]
rustdoc-args = ["--generate-link-to-definition"]

[features]
default = ["native-tls"]

native-tls = ["matrix-sdk/native-tls"]
rustls-tls = ["matrix-sdk/rustls-tls"]

js = ["matrix-sdk/js"]
uniffi = ["dep:uniffi", "matrix-sdk/uniffi", "matrix-sdk-base/uniffi"]
enable_external_content_scanner_setup = []

# Add support for encrypted extensible events.
unstable-msc3956 = ["ruma/unstable-msc3956"]

[dependencies]
as_variant.workspace = true
async-rx.workspace = true
async-stream.workspace = true
async_cell = "0.2.2"
bitflags.workspace = true
chrono.workspace = true
eyeball.workspace = true
eyeball-im.workspace = true
eyeball-im-util.workspace = true
futures-core.workspace = true
futures-util.workspace = true
fuzzy-matcher = "0.3.7"
growable-bloom-filter.workspace = true
imbl = { workspace = true, features = ["serde"] }
indexmap.workspace = true
itertools.workspace = true
matrix-sdk = { workspace = true, features = ["e2e-encryption"] }
<<<<<<< HEAD
matrix-sdk-bwi = { workspace = true }
matrix-sdk-base = { workspace = true }
matrix-sdk-base-bwi = { workspace = true }
mime = { workspace = true }
once_cell = { workspace = true }
pin-project-lite = { workspace = true }
=======
matrix-sdk-base.workspace = true
mime.workspace = true
once_cell.workspace = true
pin-project-lite.workspace = true
>>>>>>> 75311678
ruma = { workspace = true, features = ["html", "unstable-msc3381"] }
serde.workspace = true
serde_json.workspace = true
thiserror.workspace = true
tokio.workspace = true
tokio-stream = { workspace = true, features = ["sync"] }
tracing = { workspace = true, features = ["attributes"] }
unicode-normalization.workspace = true
uniffi = { workspace = true, optional = true }
url = { workspace = true }

emojis = "0.6.4"
unicode-segmentation = "1.12.0"

[dev-dependencies]
anyhow.workspace = true
assert-json-diff.workspace = true
assert_matches.workspace = true
assert_matches2.workspace = true
eyeball-im-util.workspace = true
matrix-sdk = { workspace = true, features = ["testing", "sqlite"] }
matrix-sdk-test.workspace = true
stream_assert.workspace = true
tempfile.workspace = true
url.workspace = true
wiremock.workspace = true

[lints]
workspace = true<|MERGE_RESOLUTION|>--- conflicted
+++ resolved
@@ -41,19 +41,14 @@
 indexmap.workspace = true
 itertools.workspace = true
 matrix-sdk = { workspace = true, features = ["e2e-encryption"] }
-<<<<<<< HEAD
-matrix-sdk-bwi = { workspace = true }
-matrix-sdk-base = { workspace = true }
-matrix-sdk-base-bwi = { workspace = true }
-mime = { workspace = true }
-once_cell = { workspace = true }
-pin-project-lite = { workspace = true }
-=======
 matrix-sdk-base.workspace = true
 mime.workspace = true
 once_cell.workspace = true
 pin-project-lite.workspace = true
->>>>>>> 75311678
+# BWI-specific
+matrix-sdk-bwi = { workspace = true }
+matrix-sdk-base = { workspace = true }
+matrix-sdk-base-bwi = { workspace = true }
 ruma = { workspace = true, features = ["html", "unstable-msc3381"] }
 serde.workspace = true
 serde_json.workspace = true
