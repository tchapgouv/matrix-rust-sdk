[package]
authors = ["Damir Jelić <poljar@termina.org.uk>"]
description = "Matrix encryption library"
edition = "2021"
homepage = "https://github.com/matrix-org/matrix-rust-sdk"
keywords = ["matrix", "chat", "messaging", "ruma", "nio"]
license = "Apache-2.0"
name = "matrix-sdk-crypto"
readme = "README.md"
repository = "https://github.com/matrix-org/matrix-rust-sdk"
rust-version = { workspace = true }
<<<<<<< HEAD
version = "0.7.1"
=======
version = "0.7.2"
>>>>>>> b9c778c6

[package.metadata.docs.rs]
rustdoc-args = ["--cfg", "docsrs"]

[features]
default = []
automatic-room-key-forwarding = []
js = ["ruma/js", "vodozemac/js", "matrix-sdk-common/js"]
qrcode = ["dep:matrix-sdk-qrcode"]
message-ids = ["dep:ulid"]
experimental-algorithms = []
uniffi = ["dep:uniffi"]
_disable-minimum-rotation-period-ms = []

# Testing helpers for implementations based upon this
testing = ["dep:http"]

[dependencies]
aes = "0.8.1"
as_variant = { workspace = true }
async-trait = { workspace = true }
bs58 = { version = "0.5.0" }
byteorder = { workspace = true }
cbc = { version = "0.1.2", features = ["std"] }
cfg-if = "1.0"
ctr = "0.9.1"
eyeball = { workspace = true }
futures-core = { workspace = true }
futures-util = { workspace = true }
hkdf = "0.12.3"
hmac = "0.12.1"
http = { workspace = true, optional = true } # feature = testing only
itertools = { workspace = true }
js_option = "0.1.1"
matrix-sdk-qrcode = { workspace = true, optional = true }
matrix-sdk-common = { workspace = true }
pbkdf2 = { version = "0.12.2", default-features = false }
rand = { workspace = true }
rmp-serde = "1.1.1"
ruma = { workspace = true, features = ["rand", "canonical-json", "unstable-msc3814"] }
serde = { workspace = true, features = ["derive", "rc"] }
serde_json = { workspace = true }
sha2 = { workspace = true }
subtle = "2.5.0"
time = { version = "0.3.34", features = ["formatting"] }
tokio-stream = { workspace = true, features = ["sync"] }
tokio = { workspace = true }
thiserror = { workspace = true }
tracing = { workspace = true, features = ["attributes"] }
url = { workspace = true }
ulid = { version = "1.0.0", optional = true }
uniffi = { workspace = true, optional = true }
vodozemac = { workspace = true }
zeroize = { workspace = true, features = ["zeroize_derive"] }

[target.'cfg(target_arch = "wasm32")'.dependencies]
tokio = { workspace = true }

[target.'cfg(not(target_arch = "wasm32"))'.dependencies]
tokio = { workspace = true, features = ["time"] }

[dev-dependencies]
anyhow = { workspace = true }
assert_matches = { workspace = true }
assert_matches2 = { workspace = true }
futures-executor = { workspace = true }
http = { workspace = true }
indoc = "2.0.1"
matrix-sdk-test = { workspace = true }
olm-rs = { version = "2.2.0", features = ["serde"] }
proptest = { version = "1.0.0", default-features = false, features = ["std"] }
similar-asserts = "1.5.0"
# required for async_test macro
stream_assert = { workspace = true }
tokio = { workspace = true, features = ["macros", "rt-multi-thread"] }

[lints]
workspace = true<|MERGE_RESOLUTION|>--- conflicted
+++ resolved
@@ -9,11 +9,7 @@
 readme = "README.md"
 repository = "https://github.com/matrix-org/matrix-rust-sdk"
 rust-version = { workspace = true }
-<<<<<<< HEAD
-version = "0.7.1"
-=======
 version = "0.7.2"
->>>>>>> b9c778c6
 
 [package.metadata.docs.rs]
 rustdoc-args = ["--cfg", "docsrs"]
