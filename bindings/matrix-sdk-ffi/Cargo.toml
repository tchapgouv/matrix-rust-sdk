[package]
name = "matrix-sdk-ffi"
version = "0.2.0"
edition = "2021"
homepage = "https://github.com/matrix-org/matrix-rust-sdk"
keywords = ["matrix", "chat", "messaging", "ffi"]
license = "Apache-2.0"
readme = "README.md"
rust-version = { workspace = true }
repository = "https://github.com/matrix-org/matrix-rust-sdk"

[lib]
crate-type = ["cdylib", "staticlib"]

[features]
default = ["bundled-sqlite"]
bundled-sqlite = ["matrix-sdk/bundled-sqlite"]

[build-dependencies]
uniffi = { workspace = true, features = ["build"] }
vergen = { version = "8.1.3", features = ["build", "git", "gitcl"] }

[dependencies]
anyhow = { workspace = true }
as_variant = { workspace = true }
async-compat = "0.2.1"
eyeball-im = { workspace = true }
extension-trait = "1.0.1"
futures-util = { workspace = true }
log-panics = { version = "2", features = ["with-backtrace"] }
<<<<<<< HEAD
matrix-sdk-ui = { workspace = true, features = ["e2e-encryption", "uniffi"] }
matrix-sdk-bwi = { workspace = true }
=======
matrix-sdk-ui = { workspace = true, features = ["uniffi"] }
>>>>>>> 947d0864
mime = "0.3.16"
once_cell = { workspace = true }
ruma = { workspace = true, features = ["html", "unstable-unspecified", "unstable-msc3488", "compat-unset-avatar", "unstable-msc3245-v1-compat"] }
sanitize-filename-reader-friendly = "2.2.1"
serde = { workspace = true }
serde_json = { workspace = true }
thiserror = { workspace = true }
tracing = { workspace = true }
tracing-core = { workspace = true }
tracing-subscriber = { workspace = true, features = ["env-filter"] }
tracing-appender = { version = "0.2.2" }
tokio = { workspace = true, features = ["rt-multi-thread", "macros"] }
uniffi = { workspace = true, features = ["tokio"] }
url = { workspace = true }
zeroize = { workspace = true }
uuid = { version = "1.4.1", features = ["v4"] }
language-tags = "0.3.2"

[target.'cfg(target_os = "android")'.dependencies]
paranoid-android = "0.2.1"

[target.'cfg(target_os = "android")'.dependencies.matrix-sdk]
workspace = true
features = [
    "anyhow",
    "e2e-encryption",
    "experimental-oidc",
    "experimental-sliding-sync",
    "experimental-widgets",
    "markdown",
    "rustls-tls", # note: differ from block below
    "socks",
    "sqlite",
    "uniffi",
]

[target.'cfg(not(target_os = "android"))'.dependencies.matrix-sdk]
workspace = true
features = [
    "anyhow",
    "e2e-encryption",
    "experimental-oidc",
    "experimental-sliding-sync",
    "experimental-widgets",
    "markdown",
    "native-tls", # note: differ from block above
    "socks",
    "sqlite",
    "uniffi",
]

[lints]
workspace = true<|MERGE_RESOLUTION|>--- conflicted
+++ resolved
@@ -28,12 +28,8 @@
 extension-trait = "1.0.1"
 futures-util = { workspace = true }
 log-panics = { version = "2", features = ["with-backtrace"] }
-<<<<<<< HEAD
-matrix-sdk-ui = { workspace = true, features = ["e2e-encryption", "uniffi"] }
+matrix-sdk-ui = { workspace = true, features = ["uniffi"] }
 matrix-sdk-bwi = { workspace = true }
-=======
-matrix-sdk-ui = { workspace = true, features = ["uniffi"] }
->>>>>>> 947d0864
 mime = "0.3.16"
 once_cell = { workspace = true }
 ruma = { workspace = true, features = ["html", "unstable-unspecified", "unstable-msc3488", "compat-unset-avatar", "unstable-msc3245-v1-compat"] }
