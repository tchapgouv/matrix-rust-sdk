// Copyright 2023 The Matrix.org Foundation C.I.C.
//
// Licensed under the Apache License, Version 2.0 (the "License");
// you may not use this file except in compliance with the License.
// You may obtain a copy of the License at
//
//     http://www.apache.org/licenses/LICENSE-2.0
//
// Unless required by applicable law or agreed to in writing, software
// distributed under the License is distributed on an "AS IS" BASIS,
// WITHOUT WARRANTIES OR CONDITIONS OF ANY KIND, either express or implied.
// See the License for the specific language governing permissions and
// limitations under the License.

use std::{collections::HashMap, fmt::Write as _, fs, panic, sync::Arc};

use anyhow::{Context, Result};
use as_variant::as_variant;
use async_compat::get_runtime_handle;
use eyeball_im::VectorDiff;
use futures_util::{pin_mut, StreamExt as _};
use matrix_sdk::{
    attachment::{
        AttachmentConfig, AttachmentInfo, BaseAudioInfo, BaseFileInfo, BaseImageInfo,
        BaseVideoInfo, Thumbnail,
    },
    deserialized_responses::{ShieldState as SdkShieldState, ShieldStateCode},
    event_cache::RoomPaginationStatus,
    room::{
        edit::EditedContent as SdkEditedContent,
        reply::{EnforceThread, Reply},
    },
};
use matrix_sdk_ui::timeline::{
<<<<<<< HEAD
    self, Error, AttachmentSource, EventItemOrigin, Profile, RepliedToEvent, TimelineDetails,
=======
    self, AttachmentSource, EventItemOrigin, Profile, TimelineDetails,
>>>>>>> 75311678
    TimelineUniqueId as SdkTimelineUniqueId,
};
use mime::Mime;
use reply::{InReplyToDetails, RepliedToEventDetails};
use ruma::{
    events::{
        location::{AssetType as RumaAssetType, LocationContent, ZoomLevel},
        poll::{
            unstable_end::UnstablePollEndEventContent,
            unstable_response::UnstablePollResponseEventContent,
            unstable_start::{
                NewUnstablePollStartEventContent, UnstablePollAnswer, UnstablePollAnswers,
                UnstablePollStartContentBlock,
            },
        },
        receipt::ReceiptThread,
        room::message::{
            LocationMessageEventContent, MessageType, ReplyWithinThread,
            RoomMessageEventContentWithoutRelation,
        },
        AnyMessageLikeEventContent,
    },
    EventId, UInt,
};
use tokio::{
    sync::Mutex,
    task::{AbortHandle, JoinHandle},
};
use tracing::{error, warn};
use uuid::Uuid;

use self::content::TimelineItemContent;
pub use self::msg_like::MessageContent;
use crate::{
    client::ProgressWatcher,
    error::{ClientError, RoomError},
    event::EventOrTransactionId,
    helpers::unwrap_or_clone_arc,
    ruma::{
        AssetType, AudioInfo, FileInfo, FormattedBody, ImageInfo, Mentions, PollKind,
        ThumbnailInfo, VideoInfo,
    },
    task_handle::TaskHandle,
    utils::Timestamp,
};

pub mod configuration;
mod content;
mod msg_like;
mod reply;

use matrix_sdk::bwi_extensions::attachment::ClientAttachmentExt;
use matrix_sdk::utils::formatted_body_from;

use crate::client::BWIScanState;
use crate::error::QueueWedgeError;

#[derive(uniffi::Object)]
#[repr(transparent)]
pub struct Timeline {
    pub(crate) inner: matrix_sdk_ui::timeline::Timeline,
}

impl Timeline {
    pub(crate) fn new(inner: matrix_sdk_ui::timeline::Timeline) -> Arc<Self> {
        Arc::new(Self { inner })
    }

    fn send_attachment(
        self: Arc<Self>,
        params: UploadParameters,
        attachment_info: AttachmentInfo,
        mime_type: Option<String>,
        progress_watcher: Option<Box<dyn ProgressWatcher>>,
        thumbnail: Option<Thumbnail>,
    ) -> Result<Arc<SendAttachmentJoinHandle>, RoomError> {
        let mime_str = mime_type.as_ref().ok_or(RoomError::InvalidAttachmentMimeType)?;
        let mime_type =
            mime_str.parse::<Mime>().map_err(|_| RoomError::InvalidAttachmentMimeType)?;

        let formatted_caption = formatted_body_from(
            params.caption.as_deref(),
            params.formatted_caption.map(Into::into),
        );

        let attachment_config = AttachmentConfig::new()
            .thumbnail(thumbnail)
            .info(attachment_info)
            .caption(params.caption)
            .formatted_caption(formatted_caption)
            .mentions(params.mentions.map(Into::into))
            .reply(params.reply_params.map(|p| p.try_into()).transpose()?);

        let handle = SendAttachmentJoinHandle::new(get_runtime_handle().spawn(async move {
            let mut request =
                self.inner.send_attachment(params.source, mime_type, attachment_config);

            if params.use_send_queue {
                request = request.use_send_queue();
            }

            if let Some(progress_watcher) = progress_watcher {
                let mut subscriber = request.subscribe_to_send_progress();
                get_runtime_handle().spawn(async move {
                    while let Some(progress) = subscriber.next().await {
                        progress_watcher.transmission_progress(progress.into());
                    }
                });
            }

            // BWI-specific
            request.await.map_err(|e| match e {
                Error::AttachmentSizeExceededLimit => RoomError::AttachmentSizeExceededUploadLimit,
                Error::AttachmentSizeNotAvailable => RoomError::FailedSendingAttachment,
                _ => RoomError::FailedSendingAttachment,
            })?;
            // end BWI-specific

            Ok(())
        }));

        Ok(handle)
    }
}

fn build_thumbnail_info(
    thumbnail_path: Option<String>,
    thumbnail_info: Option<ThumbnailInfo>,
) -> Result<Option<Thumbnail>, RoomError> {
    match (thumbnail_path, thumbnail_info) {
        (None, None) => Ok(None),

        (Some(thumbnail_path), Some(thumbnail_info)) => {
            let thumbnail_data =
                fs::read(thumbnail_path).map_err(|_| RoomError::InvalidThumbnailData)?;

            let height = thumbnail_info
                .height
                .and_then(|u| UInt::try_from(u).ok())
                .ok_or(RoomError::InvalidAttachmentData)?;
            let width = thumbnail_info
                .width
                .and_then(|u| UInt::try_from(u).ok())
                .ok_or(RoomError::InvalidAttachmentData)?;
            let size = thumbnail_info
                .size
                .and_then(|u| UInt::try_from(u).ok())
                .ok_or(RoomError::InvalidAttachmentData)?;

            let mime_str =
                thumbnail_info.mimetype.as_ref().ok_or(RoomError::InvalidAttachmentMimeType)?;
            let mime_type =
                mime_str.parse::<Mime>().map_err(|_| RoomError::InvalidAttachmentMimeType)?;

            Ok(Some(Thumbnail {
                data: thumbnail_data,
                content_type: mime_type,
                height,
                width,
                size,
            }))
        }

        _ => {
            warn!("Ignoring thumbnail because either the thumbnail path or info isn't defined");
            Ok(None)
        }
    }
}

#[derive(uniffi::Record)]
pub struct UploadParameters {
    /// Source from which to upload data
    source: UploadSource,
    /// Optional non-formatted caption, for clients that support it.
    caption: Option<String>,
    /// Optional HTML-formatted caption, for clients that support it.
    formatted_caption: Option<FormattedBody>,
    /// Optional intentional mentions to be sent with the media.
    mentions: Option<Mentions>,
    /// Optional parameters for sending the media as (threaded) reply.
    reply_params: Option<ReplyParameters>,
    /// Should the media be sent with the send queue, or synchronously?
    ///
    /// Watching progress only works with the synchronous method, at the moment.
    use_send_queue: bool,
}

/// A source for uploading a file
#[derive(uniffi::Enum)]
pub enum UploadSource {
    /// Upload source is a file on disk
    File {
        /// Path to file
        filename: String,
    },
    /// Upload source is data in memory
    Data {
        /// Bytes being uploaded
        bytes: Vec<u8>,
        /// Filename to associate with bytes
        filename: String,
    },
}

impl From<UploadSource> for AttachmentSource {
    fn from(value: UploadSource) -> Self {
        match value {
            UploadSource::File { filename } => Self::File(filename.into()),
            UploadSource::Data { bytes, filename } => Self::Data { bytes, filename },
        }
    }
}

#[derive(uniffi::Record)]
pub struct ReplyParameters {
    /// The ID of the event to reply to.
    event_id: String,
    /// Whether to enforce a thread relation.
    enforce_thread: bool,
    /// If enforcing a threaded relation, whether the message is a reply on a
    /// thread.
    reply_within_thread: bool,
}

impl TryInto<Reply> for ReplyParameters {
    type Error = RoomError;

    fn try_into(self) -> Result<Reply, Self::Error> {
        let event_id =
            EventId::parse(&self.event_id).map_err(|_| RoomError::InvalidRepliedToEventId)?;
        let enforce_thread = if self.enforce_thread {
            EnforceThread::Threaded(if self.reply_within_thread {
                ReplyWithinThread::Yes
            } else {
                ReplyWithinThread::No
            })
        } else {
            EnforceThread::MaybeThreaded
        };

        Ok(Reply { event_id, enforce_thread })
    }
}

#[matrix_sdk_ffi_macros::export]
impl Timeline {
    pub async fn add_listener(&self, listener: Box<dyn TimelineListener>) -> Arc<TaskHandle> {
        let (timeline_items, timeline_stream) = self.inner.subscribe().await;

        // It's important that the initial items are passed *before* we forward the
        // stream updates, with a guaranteed ordering. Otherwise, it could
        // be that the listener be called before the initial items have been
        // handled by the caller. See #3535 for details.

        // First, pass all the items as a reset update.
        listener.on_update(vec![Arc::new(TimelineDiff::new(VectorDiff::Reset {
            values: timeline_items,
        }))]);

        Arc::new(TaskHandle::new(get_runtime_handle().spawn(async move {
            pin_mut!(timeline_stream);

            // Then forward new items.
            while let Some(diffs) = timeline_stream.next().await {
                listener
                    .on_update(diffs.into_iter().map(|d| Arc::new(TimelineDiff::new(d))).collect());
            }
        })))
    }

    pub fn retry_decryption(self: Arc<Self>, session_ids: Vec<String>) {
        get_runtime_handle().spawn(async move {
            self.inner.retry_decryption(&session_ids).await;
        });
    }

    pub async fn fetch_members(&self) {
        self.inner.fetch_members().await
    }

    pub async fn subscribe_to_back_pagination_status(
        &self,
        listener: Box<dyn PaginationStatusListener>,
    ) -> Result<Arc<TaskHandle>, ClientError> {
        let (initial, mut subscriber) = self
            .inner
            .live_back_pagination_status()
            .await
            .context("can't subscribe to the back-pagination status on a focused timeline")?;

        // Send the current state even if it hasn't changed right away.
        //
        // Note: don't do it in the spawned function, so that the caller is immediately
        // aware of the current state, and this doesn't depend on the async runtime
        // having an available worker
        listener.on_update(initial);

        Ok(Arc::new(TaskHandle::new(get_runtime_handle().spawn(async move {
            while let Some(status) = subscriber.next().await {
                listener.on_update(status);
            }
        }))))
    }

    /// Paginate backwards, whether we are in focused mode or in live mode.
    ///
    /// Returns whether we hit the start of the timeline or not.
    pub async fn paginate_backwards(&self, num_events: u16) -> Result<bool, ClientError> {
        Ok(self.inner.paginate_backwards(num_events).await?)
    }

    /// Paginate forwards, whether we are in focused mode or in live mode.
    ///
    /// Returns whether we hit the end of the timeline or not.
    pub async fn paginate_forwards(&self, num_events: u16) -> Result<bool, ClientError> {
        Ok(self.inner.paginate_forwards(num_events).await?)
    }

    pub async fn send_read_receipt(
        &self,
        receipt_type: ReceiptType,
        event_id: String,
    ) -> Result<(), ClientError> {
        let event_id = EventId::parse(event_id)?;
        self.inner
            .send_single_receipt(receipt_type.into(), ReceiptThread::Unthreaded, event_id)
            .await?;
        Ok(())
    }

    /// Mark the room as read by trying to attach an *unthreaded* read receipt
    /// to the latest room event.
    ///
    /// This works even if the latest event belongs to a thread, as a threaded
    /// reply also belongs to the unthreaded timeline. No threaded receipt
    /// will be sent here (see also #3123).
    pub async fn mark_as_read(&self, receipt_type: ReceiptType) -> Result<(), ClientError> {
        self.inner.mark_as_read(receipt_type.into()).await?;
        Ok(())
    }

    // BWI-specific
    pub async fn get_file_size_limit_for_file_upload(
        &self,
    ) -> std::result::Result<u64, ClientError> {
        self.inner
            .room()
            .client()
            .get_size_limit_for_file_upload()
            .await
            .map(|size| size.0)
            .ok_or(ClientError::Generic { msg: "File size limit not synced".to_string(), details: None, })
    }
    // end BWI-specific

    /// Queues an event in the room's send queue so it's processed for
    /// sending later.
    ///
    /// Returns an abort handle that allows to abort sending, if it hasn't
    /// happened yet.
    pub async fn send(
        self: Arc<Self>,
        msg: Arc<RoomMessageEventContentWithoutRelation>,
    ) -> Result<Arc<SendHandle>, ClientError> {
        match self.inner.send((*msg).to_owned().with_relation(None).into()).await {
            Ok(handle) => Ok(Arc::new(SendHandle::new(handle))),
            Err(err) => {
                error!("error when sending a message: {err}");
                Err(anyhow::anyhow!(err).into())
            }
        }
    }

    pub fn send_image(
        self: Arc<Self>,
        params: UploadParameters,
        thumbnail_path: Option<String>,
        image_info: ImageInfo,
        progress_watcher: Option<Box<dyn ProgressWatcher>>,
    ) -> Result<Arc<SendAttachmentJoinHandle>, RoomError> {
        let attachment_info = AttachmentInfo::Image(
            BaseImageInfo::try_from(&image_info).map_err(|_| RoomError::InvalidAttachmentData)?,
        );
        let thumbnail = build_thumbnail_info(thumbnail_path, image_info.thumbnail_info)?;
        self.send_attachment(
            params,
            attachment_info,
            image_info.mimetype,
            progress_watcher,
            thumbnail,
        )
    }

    pub fn send_video(
        self: Arc<Self>,
        params: UploadParameters,
        thumbnail_path: Option<String>,
        video_info: VideoInfo,
        progress_watcher: Option<Box<dyn ProgressWatcher>>,
    ) -> Result<Arc<SendAttachmentJoinHandle>, RoomError> {
        let attachment_info = AttachmentInfo::Video(
            BaseVideoInfo::try_from(&video_info).map_err(|_| RoomError::InvalidAttachmentData)?,
        );
        let thumbnail = build_thumbnail_info(thumbnail_path, video_info.thumbnail_info)?;
        self.send_attachment(
            params,
            attachment_info,
            video_info.mimetype,
            progress_watcher,
            thumbnail,
        )
    }

    pub fn send_audio(
        self: Arc<Self>,
        params: UploadParameters,
        audio_info: AudioInfo,
        progress_watcher: Option<Box<dyn ProgressWatcher>>,
    ) -> Result<Arc<SendAttachmentJoinHandle>, RoomError> {
        let attachment_info = AttachmentInfo::Audio(
            BaseAudioInfo::try_from(&audio_info).map_err(|_| RoomError::InvalidAttachmentData)?,
        );
        self.send_attachment(params, attachment_info, audio_info.mimetype, progress_watcher, None)
    }

    pub fn send_voice_message(
        self: Arc<Self>,
        params: UploadParameters,
        audio_info: AudioInfo,
        waveform: Vec<u16>,
        progress_watcher: Option<Box<dyn ProgressWatcher>>,
    ) -> Result<Arc<SendAttachmentJoinHandle>, RoomError> {
        let attachment_info = AttachmentInfo::Voice {
            audio_info: BaseAudioInfo::try_from(&audio_info)
                .map_err(|_| RoomError::InvalidAttachmentData)?,
            waveform: Some(waveform),
        };
        self.send_attachment(params, attachment_info, audio_info.mimetype, progress_watcher, None)
    }

    pub fn send_file(
        self: Arc<Self>,
        params: UploadParameters,
        file_info: FileInfo,
        progress_watcher: Option<Box<dyn ProgressWatcher>>,
    ) -> Result<Arc<SendAttachmentJoinHandle>, RoomError> {
        let attachment_info = AttachmentInfo::File(
            BaseFileInfo::try_from(&file_info).map_err(|_| RoomError::InvalidAttachmentData)?,
        );
        self.send_attachment(params, attachment_info, file_info.mimetype, progress_watcher, None)
    }

    pub async fn create_poll(
        self: Arc<Self>,
        question: String,
        answers: Vec<String>,
        max_selections: u8,
        poll_kind: PollKind,
    ) -> Result<(), ClientError> {
        let poll_data = PollData { question, answers, max_selections, poll_kind };

        let poll_start_event_content = NewUnstablePollStartEventContent::plain_text(
            poll_data.fallback_text(),
            poll_data.try_into()?,
        );
        let event_content =
            AnyMessageLikeEventContent::UnstablePollStart(poll_start_event_content.into());

        if let Err(err) = self.inner.send(event_content).await {
            error!("unable to start poll: {err}");
        }

        Ok(())
    }

    pub async fn send_poll_response(
        self: Arc<Self>,
        poll_start_event_id: String,
        answers: Vec<String>,
    ) -> Result<(), ClientError> {
        let poll_start_event_id =
            EventId::parse(poll_start_event_id).context("Failed to parse EventId")?;
        let poll_response_event_content =
            UnstablePollResponseEventContent::new(answers, poll_start_event_id);
        let event_content =
            AnyMessageLikeEventContent::UnstablePollResponse(poll_response_event_content);

        if let Err(err) = self.inner.send(event_content).await {
            error!("unable to send poll response: {err}");
        }

        Ok(())
    }

    pub async fn end_poll(
        self: Arc<Self>,
        poll_start_event_id: String,
        text: String,
    ) -> Result<(), ClientError> {
        let poll_start_event_id =
            EventId::parse(poll_start_event_id).context("Failed to parse EventId")?;
        let poll_end_event_content = UnstablePollEndEventContent::new(text, poll_start_event_id);
        let event_content = AnyMessageLikeEventContent::UnstablePollEnd(poll_end_event_content);

        if let Err(err) = self.inner.send(event_content).await {
            error!("unable to end poll: {err}");
        }

        Ok(())
    }

    /// Send a reply.
    ///
    /// If the replied to event has a thread relation, it is forwarded on the
    /// reply so that clients that support threads can render the reply
    /// inside the thread.
    pub async fn send_reply(
        &self,
        msg: Arc<RoomMessageEventContentWithoutRelation>,
        reply_params: ReplyParameters,
    ) -> Result<(), ClientError> {
        self.inner
            .send_reply((*msg).clone(), reply_params.try_into()?)
            .await
            .map_err(|err| anyhow::anyhow!(err))?;
        Ok(())
    }

    /// Edits an event from the timeline.
    ///
    /// If it was a local event, this will *try* to edit it, if it was not
    /// being sent already. If the event was a remote event, then it will be
    /// redacted by sending an edit request to the server.
    ///
    /// Returns whether the edit did happen. It can only return false for
    /// local events that are being processed.
    pub async fn edit(
        &self,
        event_or_transaction_id: EventOrTransactionId,
        new_content: EditedContent,
    ) -> Result<(), ClientError> {
        match self
            .inner
            .edit(&event_or_transaction_id.clone().try_into()?, new_content.clone().try_into()?)
            .await
        {
            Ok(()) => Ok(()),

            Err(timeline::Error::EventNotInTimeline(_)) => {
                // If we couldn't edit, assume it was an (remote) event that wasn't in the
                // timeline, and try to edit it via the room itself.
                let event_id = match event_or_transaction_id {
                    EventOrTransactionId::EventId { event_id } => EventId::parse(event_id)?,
                    EventOrTransactionId::TransactionId { .. } => {
                        warn!("trying to apply an edit to a local echo that doesn't exist in this timeline, aborting");
                        return Ok(());
                    }
                };
                let room = self.inner.room();
                let edit_event = room.make_edit_event(&event_id, new_content.try_into()?).await?;
                room.send_queue().send(edit_event).await?;
                Ok(())
            }

            Err(err) => Err(err.into()),
        }
    }

    pub async fn send_location(
        self: Arc<Self>,
        body: String,
        geo_uri: String,
        description: Option<String>,
        zoom_level: Option<u8>,
        asset_type: Option<AssetType>,
    ) {
        let mut location_event_message_content =
            LocationMessageEventContent::new(body, geo_uri.clone());

        if let Some(asset_type) = asset_type {
            location_event_message_content =
                location_event_message_content.with_asset_type(RumaAssetType::from(asset_type));
        }

        let mut location_content = LocationContent::new(geo_uri);
        location_content.description = description;
        location_content.zoom_level = zoom_level.and_then(ZoomLevel::new);
        location_event_message_content.location = Some(location_content);

        let room_message_event_content = RoomMessageEventContentWithoutRelation::new(
            MessageType::Location(location_event_message_content),
        );
        // Errors are logged in `Self::send` already.
        let _ = self.send(Arc::new(room_message_event_content)).await;
    }

    /// Toggle a reaction on an event.
    ///
    /// Adds or redacts a reaction based on the state of the reaction at the
    /// time it is called.
    ///
    /// This method works both on local echoes and remote items.
    ///
    /// When redacting a previous reaction, the redaction reason is not set.
    ///
    /// Ensures that only one reaction is sent at a time to avoid race
    /// conditions and spamming the homeserver with requests.
    pub async fn toggle_reaction(
        &self,
        item_id: EventOrTransactionId,
        key: String,
    ) -> Result<(), ClientError> {
        self.inner.toggle_reaction(&item_id.try_into()?, &key).await?;
        Ok(())
    }

    pub async fn fetch_details_for_event(&self, event_id: String) -> Result<(), ClientError> {
        let event_id = <&EventId>::try_from(event_id.as_str())?;
        self.inner.fetch_details_for_event(event_id).await.context("Fetching event details")?;
        Ok(())
    }

    /// Get the current timeline item for the given event ID, if any.
    ///
    /// Will return a remote event, *or* a local echo that has been sent but not
    /// yet replaced by a remote echo.
    ///
    /// It's preferable to store the timeline items in the model for your UI, if
    /// possible, instead of just storing IDs and coming back to the timeline
    /// object to look up items.
    pub async fn get_event_timeline_item_by_event_id(
        &self,
        event_id: String,
    ) -> Result<EventTimelineItem, ClientError> {
        let event_id = EventId::parse(event_id)?;
        let item = self
            .inner
            .item_by_event_id(&event_id)
            .await
            .context("Item with given event ID not found")?;
        Ok(item.into())
    }

    /// Redacts an event from the timeline.
    ///
    /// Only works for events that exist as timeline items.
    ///
    /// If it was a local event, this will *try* to cancel it, if it was not
    /// being sent already. If the event was a remote event, then it will be
    /// redacted by sending a redaction request to the server.
    ///
    /// Will return an error if the event couldn't be redacted.
    pub async fn redact_event(
        &self,
        event_or_transaction_id: EventOrTransactionId,
        reason: Option<String>,
    ) -> Result<(), ClientError> {
        Ok(self.inner.redact(&(event_or_transaction_id.try_into()?), reason.as_deref()).await?)
    }

    /// Load the reply details for the given event id.
    ///
    /// This will return an `InReplyToDetails` object that contains the details
    /// which will either be ready or an error.
    pub async fn load_reply_details(
        &self,
        event_id_str: String,
    ) -> Result<Arc<InReplyToDetails>, ClientError> {
        let event_id = EventId::parse(&event_id_str)?;

        let replied_to = match self.inner.room().load_or_fetch_event(&event_id, None).await {
            Ok(event) => self.inner.make_replied_to(event).await.map_err(ClientError::from),
            Err(e) => Err(ClientError::from(e)),
        };

        match replied_to {
            Ok(Some(replied_to)) => Ok(Arc::new(InReplyToDetails::new(
                event_id_str,
                RepliedToEventDetails::Ready {
                    content: replied_to.content().clone().into(),
                    sender: replied_to.sender().to_string(),
                    sender_profile: replied_to.sender_profile().into(),
                },
            ))),

            Ok(None) => Ok(Arc::new(InReplyToDetails::new(
                event_id_str,
                RepliedToEventDetails::Error { message: "unsupported event".to_owned() },
            ))),

            Err(e) => Ok(Arc::new(InReplyToDetails::new(
                event_id_str,
                RepliedToEventDetails::Error { message: e.to_string() },
            ))),
        }
    }

    /// Adds a new pinned event by sending an updated `m.room.pinned_events`
    /// event containing the new event id.
    ///
    /// Returns `true` if we sent the request, `false` if the event was already
    /// pinned.
    async fn pin_event(&self, event_id: String) -> Result<bool, ClientError> {
        let event_id = EventId::parse(event_id).map_err(ClientError::from)?;
        self.inner.pin_event(&event_id).await.map_err(ClientError::from)
    }

    /// Adds a new pinned event by sending an updated `m.room.pinned_events`
    /// event without the event id we want to remove.
    ///
    /// Returns `true` if we sent the request, `false` if the event wasn't
    /// pinned
    async fn unpin_event(&self, event_id: String) -> Result<bool, ClientError> {
        let event_id = EventId::parse(event_id).map_err(ClientError::from)?;
        self.inner.unpin_event(&event_id).await.map_err(ClientError::from)
    }

    pub fn create_message_content(
        &self,
        msg_type: crate::ruma::MessageType,
    ) -> Option<Arc<RoomMessageEventContentWithoutRelation>> {
        let msg_type: Option<MessageType> = msg_type.try_into().ok();
        msg_type.map(|m| Arc::new(RoomMessageEventContentWithoutRelation::new(m)))
    }
}

/// A handle to perform actions onto a local echo.
#[derive(uniffi::Object)]
pub struct SendHandle {
    inner: Mutex<Option<matrix_sdk::send_queue::SendHandle>>,
}

impl SendHandle {
    fn new(handle: matrix_sdk::send_queue::SendHandle) -> Self {
        Self { inner: Mutex::new(Some(handle)) }
    }
}

#[matrix_sdk_ffi_macros::export]
impl SendHandle {
    /// Try to abort the sending of the current event.
    ///
    /// If this returns `true`, then the sending could be aborted, because the
    /// event hasn't been sent yet. Otherwise, if this returns `false`, the
    /// event had already been sent and could not be aborted.
    ///
    /// This has an effect only on the first call; subsequent calls will always
    /// return `false`.
    async fn abort(self: Arc<Self>) -> Result<bool, ClientError> {
        if let Some(inner) = self.inner.lock().await.take() {
            Ok(inner
                .abort()
                .await
                .map_err(|err| anyhow::anyhow!("error when saving in store: {err}"))?)
        } else {
            warn!("trying to abort a send handle that's already been actioned");
            Ok(false)
        }
    }

    /// Attempt to manually resend messages that failed to send due to issues
    /// that should now have been fixed.
    ///
    /// This is useful for example, when there's a
    /// `SessionRecipientCollectionError::VerifiedUserChangedIdentity` error;
    /// the user may have re-verified on a different device and would now
    /// like to send the failed message that's waiting on this device.
    ///
    /// # Arguments
    ///
    /// * `transaction_id` - The send queue transaction identifier of the local
    ///   echo that should be unwedged.
    pub async fn try_resend(self: Arc<Self>) -> Result<(), ClientError> {
        let locked = self.inner.lock().await;
        if let Some(handle) = locked.as_ref() {
            handle.unwedge().await?;
        } else {
            warn!("trying to unwedge a send handle that's been aborted");
        }
        Ok(())
    }
}

#[derive(Debug, thiserror::Error, uniffi::Error)]
pub enum FocusEventError {
    #[error("the event id parameter {event_id} is incorrect: {err}")]
    InvalidEventId { event_id: String, err: String },

    #[error("the event {event_id} could not be found")]
    EventNotFound { event_id: String },

    #[error("error when trying to focus on an event: {msg}")]
    Other { msg: String },
}

#[matrix_sdk_ffi_macros::export(callback_interface)]
pub trait TimelineListener: Sync + Send {
    fn on_update(&self, diff: Vec<Arc<TimelineDiff>>);
}

#[matrix_sdk_ffi_macros::export(callback_interface)]
pub trait PaginationStatusListener: Sync + Send {
    fn on_update(&self, status: RoomPaginationStatus);
}

#[derive(Clone, uniffi::Object)]
pub enum TimelineDiff {
    Append { values: Vec<Arc<TimelineItem>> },
    Clear,
    PushFront { value: Arc<TimelineItem> },
    PushBack { value: Arc<TimelineItem> },
    PopFront,
    PopBack,
    Insert { index: usize, value: Arc<TimelineItem> },
    Set { index: usize, value: Arc<TimelineItem> },
    Remove { index: usize },
    Truncate { length: usize },
    Reset { values: Vec<Arc<TimelineItem>> },
}

impl TimelineDiff {
    pub(crate) fn new(inner: VectorDiff<Arc<matrix_sdk_ui::timeline::TimelineItem>>) -> Self {
        match inner {
            VectorDiff::Append { values } => {
                Self::Append { values: values.into_iter().map(TimelineItem::from_arc).collect() }
            }
            VectorDiff::Clear => Self::Clear,
            VectorDiff::Insert { index, value } => {
                Self::Insert { index, value: TimelineItem::from_arc(value) }
            }
            VectorDiff::Set { index, value } => {
                Self::Set { index, value: TimelineItem::from_arc(value) }
            }
            VectorDiff::Truncate { length } => Self::Truncate { length },
            VectorDiff::Remove { index } => Self::Remove { index },
            VectorDiff::PushBack { value } => {
                Self::PushBack { value: TimelineItem::from_arc(value) }
            }
            VectorDiff::PushFront { value } => {
                Self::PushFront { value: TimelineItem::from_arc(value) }
            }
            VectorDiff::PopBack => Self::PopBack,
            VectorDiff::PopFront => Self::PopFront,
            VectorDiff::Reset { values } => {
                Self::Reset { values: values.into_iter().map(TimelineItem::from_arc).collect() }
            }
        }
    }
}

#[matrix_sdk_ffi_macros::export]
impl TimelineDiff {
    pub fn change(&self) -> TimelineChange {
        match self {
            Self::Append { .. } => TimelineChange::Append,
            Self::Insert { .. } => TimelineChange::Insert,
            Self::Set { .. } => TimelineChange::Set,
            Self::Remove { .. } => TimelineChange::Remove,
            Self::PushBack { .. } => TimelineChange::PushBack,
            Self::PushFront { .. } => TimelineChange::PushFront,
            Self::PopBack => TimelineChange::PopBack,
            Self::PopFront => TimelineChange::PopFront,
            Self::Clear => TimelineChange::Clear,
            Self::Truncate { .. } => TimelineChange::Truncate,
            Self::Reset { .. } => TimelineChange::Reset,
        }
    }

    pub fn append(self: Arc<Self>) -> Option<Vec<Arc<TimelineItem>>> {
        let this = unwrap_or_clone_arc(self);
        as_variant!(this, Self::Append { values } => values)
    }

    pub fn insert(self: Arc<Self>) -> Option<InsertData> {
        let this = unwrap_or_clone_arc(self);
        as_variant!(this, Self::Insert { index, value } => {
            InsertData { index: index.try_into().unwrap(), item: value }
        })
    }

    pub fn set(self: Arc<Self>) -> Option<SetData> {
        let this = unwrap_or_clone_arc(self);
        as_variant!(this, Self::Set { index, value } => {
            SetData { index: index.try_into().unwrap(), item: value }
        })
    }

    pub fn remove(&self) -> Option<u32> {
        as_variant!(self, Self::Remove { index } => (*index).try_into().unwrap())
    }

    pub fn push_back(self: Arc<Self>) -> Option<Arc<TimelineItem>> {
        let this = unwrap_or_clone_arc(self);
        as_variant!(this, Self::PushBack { value } => value)
    }

    pub fn push_front(self: Arc<Self>) -> Option<Arc<TimelineItem>> {
        let this = unwrap_or_clone_arc(self);
        as_variant!(this, Self::PushFront { value } => value)
    }

    pub fn reset(self: Arc<Self>) -> Option<Vec<Arc<TimelineItem>>> {
        let this = unwrap_or_clone_arc(self);
        as_variant!(this, Self::Reset { values } => values)
    }

    pub fn truncate(&self) -> Option<u32> {
        as_variant!(self, Self::Truncate { length } => (*length).try_into().unwrap())
    }
}

#[derive(uniffi::Record)]
pub struct InsertData {
    pub index: u32,
    pub item: Arc<TimelineItem>,
}

#[derive(uniffi::Record)]
pub struct SetData {
    pub index: u32,
    pub item: Arc<TimelineItem>,
}

#[derive(Clone, Copy, uniffi::Enum)]
pub enum TimelineChange {
    Append,
    Clear,
    Insert,
    Set,
    Remove,
    PushBack,
    PushFront,
    PopBack,
    PopFront,
    Truncate,
    Reset,
}

#[derive(Clone, uniffi::Record)]
pub struct TimelineUniqueId {
    id: String,
}

impl From<&SdkTimelineUniqueId> for TimelineUniqueId {
    fn from(value: &SdkTimelineUniqueId) -> Self {
        Self { id: value.0.clone() }
    }
}

impl From<&TimelineUniqueId> for SdkTimelineUniqueId {
    fn from(value: &TimelineUniqueId) -> Self {
        Self(value.id.clone())
    }
}

#[repr(transparent)]
#[derive(Clone, uniffi::Object)]
pub struct TimelineItem(pub(crate) matrix_sdk_ui::timeline::TimelineItem);

impl TimelineItem {
    pub(crate) fn from_arc(arc: Arc<matrix_sdk_ui::timeline::TimelineItem>) -> Arc<Self> {
        // SAFETY: This is valid because Self is a repr(transparent) wrapper
        //         around the other Timeline type.
        unsafe { Arc::from_raw(Arc::into_raw(arc) as _) }
    }
}

#[matrix_sdk_ffi_macros::export]
impl TimelineItem {
    pub fn as_event(self: Arc<Self>) -> Option<EventTimelineItem> {
        let event_item = self.0.as_event()?;
        Some(event_item.clone().into())
    }

    pub fn as_virtual(self: Arc<Self>) -> Option<VirtualTimelineItem> {
        use matrix_sdk_ui::timeline::VirtualTimelineItem as VItem;
        match self.0.as_virtual()? {
            VItem::DateDivider(ts) => Some(VirtualTimelineItem::DateDivider { ts: (*ts).into() }),
            VItem::ReadMarker => Some(VirtualTimelineItem::ReadMarker),
            VItem::TimelineStart => Some(VirtualTimelineItem::TimelineStart),
            // BWI-specific
            VItem::ScanStateChanged(event_id, new_scan_state) => {
                Some(VirtualTimelineItem::ScanStateChanged {
                    event_id: event_id.0.clone(),
                    new_scan_state: BWIScanState::from(new_scan_state.clone()),
                })
            } // end BWI-specific
        }
    }

    /// An opaque unique identifier for this timeline item.
    pub fn unique_id(&self) -> TimelineUniqueId {
        self.0.unique_id().into()
    }

    pub fn fmt_debug(&self) -> String {
        format!("{:#?}", self.0)
    }
}

/// This type represents the “send state” of a local event timeline item.
#[derive(Clone, uniffi::Enum)]
pub enum EventSendState {
    /// The local event has not been sent yet.
    NotSentYet,

    /// The local event has been sent to the server, but unsuccessfully: The
    /// sending has failed.
    SendingFailed {
        /// The error reason, with information for the user.
        error: QueueWedgeError,

        /// Whether the error is considered recoverable or not.
        ///
        /// An error that's recoverable will disable the room's send queue,
        /// while an unrecoverable error will be parked, until the user
        /// decides to cancel sending it.
        is_recoverable: bool,
    },

    /// The local event has been sent successfully to the server.
    Sent { event_id: String },
}

impl From<&matrix_sdk_ui::timeline::EventSendState> for EventSendState {
    fn from(value: &matrix_sdk_ui::timeline::EventSendState) -> Self {
        use matrix_sdk_ui::timeline::EventSendState::*;

        match value {
            NotSentYet => Self::NotSentYet,
            SendingFailed { error, is_recoverable } => {
                let as_queue_wedge_error: matrix_sdk::QueueWedgeError = (&**error).into();
                Self::SendingFailed {
                    is_recoverable: *is_recoverable,
                    error: as_queue_wedge_error.into(),
                }
            }
            Sent { event_id } => Self::Sent { event_id: event_id.to_string() },
        }
    }
}

/// Recommended decorations for decrypted messages, representing the message's
/// authenticity properties.
#[derive(uniffi::Enum, Clone)]
pub enum ShieldState {
    /// A red shield with a tooltip containing the associated message should be
    /// presented.
    Red { code: ShieldStateCode, message: String },
    /// A grey shield with a tooltip containing the associated message should be
    /// presented.
    Grey { code: ShieldStateCode, message: String },
    /// No shield should be presented.
    None,
}

impl From<SdkShieldState> for ShieldState {
    fn from(value: SdkShieldState) -> Self {
        match value {
            SdkShieldState::Red { code, message } => {
                Self::Red { code, message: message.to_owned() }
            }
            SdkShieldState::Grey { code, message } => {
                Self::Grey { code, message: message.to_owned() }
            }
            SdkShieldState::None => Self::None,
        }
    }
}

#[derive(Clone, uniffi::Record)]
pub struct EventTimelineItem {
    /// Indicates that an event is remote.
    is_remote: bool,
    event_or_transaction_id: EventOrTransactionId,
    sender: String,
    sender_profile: ProfileDetails,
    is_own: bool,
    is_editable: bool,
    content: TimelineItemContent,
    timestamp: Timestamp,
    local_send_state: Option<EventSendState>,
    local_created_at: Option<u64>,
    read_receipts: HashMap<String, Receipt>,
    origin: Option<EventItemOrigin>,
    can_be_replied_to: bool,
    lazy_provider: Arc<LazyTimelineItemProvider>,
}

impl From<matrix_sdk_ui::timeline::EventTimelineItem> for EventTimelineItem {
    fn from(item: matrix_sdk_ui::timeline::EventTimelineItem) -> Self {
        let item = Arc::new(item);
        let lazy_provider = Arc::new(LazyTimelineItemProvider(item.clone()));
        let read_receipts =
            item.read_receipts().iter().map(|(k, v)| (k.to_string(), v.clone().into())).collect();
        Self {
            is_remote: !item.is_local_echo(),
            event_or_transaction_id: item.identifier().into(),
            sender: item.sender().to_string(),
            sender_profile: item.sender_profile().into(),
            is_own: item.is_own(),
            is_editable: item.is_editable(),
            content: item.content().clone().into(),
            timestamp: item.timestamp().into(),
            local_send_state: item.send_state().map(|s| s.into()),
            local_created_at: item.local_created_at().map(|t| t.0.into()),
            read_receipts,
            origin: item.origin(),
            can_be_replied_to: item.can_be_replied_to(),
            lazy_provider,
        }
    }
}

#[derive(Clone, uniffi::Record)]
pub struct Receipt {
    pub timestamp: Option<Timestamp>,
}

impl From<ruma::events::receipt::Receipt> for Receipt {
    fn from(value: ruma::events::receipt::Receipt) -> Self {
        Receipt { timestamp: value.ts.map(|ts| ts.into()) }
    }
}

#[derive(Clone, uniffi::Record)]
pub struct EventTimelineItemDebugInfo {
    model: String,
    original_json: Option<String>,
    latest_edit_json: Option<String>,
}

#[derive(Clone, uniffi::Enum)]
pub enum ProfileDetails {
    Unavailable,
    Pending,
    Ready { display_name: Option<String>, display_name_ambiguous: bool, avatar_url: Option<String> },
    Error { message: String },
}

impl From<&TimelineDetails<Profile>> for ProfileDetails {
    fn from(details: &TimelineDetails<Profile>) -> Self {
        match details {
            TimelineDetails::Unavailable => Self::Unavailable,
            TimelineDetails::Pending => Self::Pending,
            TimelineDetails::Ready(profile) => Self::Ready {
                display_name: profile.display_name.clone(),
                display_name_ambiguous: profile.display_name_ambiguous,
                avatar_url: profile.avatar_url.as_ref().map(ToString::to_string),
            },
            TimelineDetails::Error(e) => Self::Error { message: e.to_string() },
        }
    }
}

#[derive(Clone, uniffi::Record)]
pub struct PollData {
    question: String,
    answers: Vec<String>,
    max_selections: u8,
    poll_kind: PollKind,
}

impl PollData {
    fn fallback_text(&self) -> String {
        self.answers.iter().enumerate().fold(self.question.clone(), |mut acc, (index, answer)| {
            write!(&mut acc, "\n{}. {answer}", index + 1).unwrap();
            acc
        })
    }
}

impl TryFrom<PollData> for UnstablePollStartContentBlock {
    type Error = ClientError;

    fn try_from(value: PollData) -> Result<Self, Self::Error> {
        let poll_answers_vec: Vec<UnstablePollAnswer> = value
            .answers
            .iter()
            .map(|answer| UnstablePollAnswer::new(Uuid::new_v4().to_string(), answer))
            .collect();

        let poll_answers = UnstablePollAnswers::try_from(poll_answers_vec)
            .context("Failed to create poll answers")?;

        let mut poll_content_block =
            UnstablePollStartContentBlock::new(value.question.clone(), poll_answers);
        poll_content_block.kind = value.poll_kind.into();
        poll_content_block.max_selections = value.max_selections.into();

        Ok(poll_content_block)
    }
}

#[derive(uniffi::Object)]
pub struct SendAttachmentJoinHandle {
    join_hdl: Arc<Mutex<JoinHandle<Result<(), RoomError>>>>,
    abort_hdl: AbortHandle,
}

impl SendAttachmentJoinHandle {
    fn new(join_hdl: JoinHandle<Result<(), RoomError>>) -> Arc<Self> {
        let abort_hdl = join_hdl.abort_handle();
        let join_hdl = Arc::new(Mutex::new(join_hdl));
        Arc::new(Self { join_hdl, abort_hdl })
    }
}

#[matrix_sdk_ffi_macros::export]
impl SendAttachmentJoinHandle {
    /// Wait until the attachment has been sent.
    ///
    /// If the sending had been cancelled, will return immediately.
    pub async fn join(&self) -> Result<(), RoomError> {
        let handle = self.join_hdl.clone();
        let mut locked_handle = handle.lock().await;
        let join_result = (&mut *locked_handle).await;
        match join_result {
            Ok(res) => res,
            Err(err) => {
                if err.is_cancelled() {
                    return Ok(());
                }
                error!("task panicked! resuming panic from here.");
                panic::resume_unwind(err.into_panic());
            }
        }
    }

    /// Cancel the current sending task.
    ///
    /// A subsequent call to [`Self::join`] will return immediately.
    pub fn cancel(&self) {
        self.abort_hdl.abort();
    }
}

/// A [`TimelineItem`](super::TimelineItem) that doesn't correspond to an event.
#[derive(uniffi::Enum)]
pub enum VirtualTimelineItem {
    /// A divider between messages of different day or month depending on
    /// timeline settings.
    DateDivider {
        /// A timestamp in milliseconds since Unix Epoch on that day in local
        /// time.
        ts: Timestamp,
    },

    /// The user's own read marker.
    ReadMarker,

    /// The timeline start, that is, the *oldest* event in time for that room.
    TimelineStart,

    // BWI-specific
    ScanStateChanged {
        event_id: String,
        new_scan_state: BWIScanState,
    },
    // end BWI-specific
}

/// A [`TimelineItem`](super::TimelineItem) that doesn't correspond to an event.
#[derive(uniffi::Enum)]
pub enum ReceiptType {
    Read,
    ReadPrivate,
    FullyRead,
}

impl From<ReceiptType> for ruma::api::client::receipt::create_receipt::v3::ReceiptType {
    fn from(value: ReceiptType) -> Self {
        match value {
            ReceiptType::Read => Self::Read,
            ReceiptType::ReadPrivate => Self::ReadPrivate,
            ReceiptType::FullyRead => Self::FullyRead,
        }
    }
}

#[derive(Clone, uniffi::Enum)]
pub enum EditedContent {
    RoomMessage {
        content: Arc<RoomMessageEventContentWithoutRelation>,
    },
    MediaCaption {
        caption: Option<String>,
        formatted_caption: Option<FormattedBody>,
        mentions: Option<Mentions>,
    },
    PollStart {
        poll_data: PollData,
    },
}

impl TryFrom<EditedContent> for SdkEditedContent {
    type Error = ClientError;

    fn try_from(value: EditedContent) -> Result<Self, Self::Error> {
        match value {
            EditedContent::RoomMessage { content } => {
                Ok(SdkEditedContent::RoomMessage((*content).clone()))
            }
            EditedContent::MediaCaption { caption, formatted_caption, mentions } => {
                Ok(SdkEditedContent::MediaCaption {
                    caption,
                    formatted_caption: formatted_caption.map(Into::into),
                    mentions: mentions.map(Into::into),
                })
            }
            EditedContent::PollStart { poll_data } => {
                let block: UnstablePollStartContentBlock = poll_data.clone().try_into()?;
                Ok(SdkEditedContent::PollStart {
                    fallback_text: poll_data.fallback_text(),
                    new_content: block,
                })
            }
        }
    }
}

/// Create a caption edit.
///
/// If no `formatted_caption` is provided, then it's assumed the `caption`
/// represents valid Markdown that can be used as the formatted caption.
#[matrix_sdk_ffi_macros::export]
fn create_caption_edit(
    caption: Option<String>,
    formatted_caption: Option<FormattedBody>,
    mentions: Option<Mentions>,
) -> EditedContent {
    let formatted_caption =
        formatted_body_from(caption.as_deref(), formatted_caption.map(Into::into));
    EditedContent::MediaCaption {
        caption,
        formatted_caption: formatted_caption.as_ref().map(Into::into),
        mentions,
    }
}

/// Wrapper to retrieve some timeline item info lazily.
#[derive(Clone, uniffi::Object)]
pub struct LazyTimelineItemProvider(Arc<matrix_sdk_ui::timeline::EventTimelineItem>);

#[matrix_sdk_ffi_macros::export]
impl LazyTimelineItemProvider {
    /// Returns the shields for this event timeline item.
    fn get_shields(&self, strict: bool) -> Option<ShieldState> {
        self.0.get_shield(strict).map(Into::into)
    }

    /// Returns some debug information for this event timeline item.
    fn debug_info(&self) -> EventTimelineItemDebugInfo {
        EventTimelineItemDebugInfo {
            model: format!("{:#?}", self.0),
            original_json: self.0.original_json().map(|raw| raw.json().get().to_owned()),
            latest_edit_json: self.0.latest_edit_json().map(|raw| raw.json().get().to_owned()),
        }
    }

    /// For local echoes, return the associated send handle; returns `None` for
    /// remote echoes.
    fn get_send_handle(&self) -> Option<Arc<SendHandle>> {
        self.0.local_echo_send_handle().map(|handle| Arc::new(SendHandle::new(handle)))
    }

    fn contains_only_emojis(&self) -> bool {
        self.0.contains_only_emojis()
    }
}<|MERGE_RESOLUTION|>--- conflicted
+++ resolved
@@ -32,11 +32,7 @@
     },
 };
 use matrix_sdk_ui::timeline::{
-<<<<<<< HEAD
-    self, Error, AttachmentSource, EventItemOrigin, Profile, RepliedToEvent, TimelineDetails,
-=======
     self, AttachmentSource, EventItemOrigin, Profile, TimelineDetails,
->>>>>>> 75311678
     TimelineUniqueId as SdkTimelineUniqueId,
 };
 use mime::Mime;
