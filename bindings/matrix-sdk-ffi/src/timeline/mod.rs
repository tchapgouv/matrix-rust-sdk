--- conflicted
+++ resolved
@@ -33,11 +33,7 @@
     Error as MatrixSdkError,
 };
 use matrix_sdk_ui::timeline::{
-<<<<<<< HEAD
-    self, Error, EventItemOrigin, Profile, RepliedToEvent, TimelineDetails,
-=======
-    self, AttachmentSource, EventItemOrigin, Profile, RepliedToEvent, TimelineDetails,
->>>>>>> 284db615
+    self, Error, AttachmentSource, EventItemOrigin, Profile, RepliedToEvent, TimelineDetails,
     TimelineUniqueId as SdkTimelineUniqueId,
 };
 use mime::Mime;
