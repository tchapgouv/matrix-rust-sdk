// Copyright 2023 The Matrix.org Foundation C.I.C.
//
// Licensed under the Apache License, Version 2.0 (the "License");
// you may not use this file except in compliance with the License.
// You may obtain a copy of the License at
//
//     http://www.apache.org/licenses/LICENSE-2.0
//
// Unless required by applicable law or agreed to in writing, software
// distributed under the License is distributed on an "AS IS" BASIS,
// WITHOUT WARRANTIES OR CONDITIONS OF ANY KIND, either express or implied.
// See the License for the specific language governing permissions and
// limitations under the License.

use std::{collections::HashMap, fmt::Write as _, fs, panic, sync::Arc};

use anyhow::{Context, Result};
use as_variant::as_variant;
use async_compat::get_runtime_handle;
use content::{InReplyToDetails, RepliedToEventDetails};
use eyeball_im::VectorDiff;
use futures_util::{pin_mut, StreamExt as _};
use matrix_sdk::{
    attachment::{
        AttachmentConfig, AttachmentInfo, BaseAudioInfo, BaseFileInfo, BaseImageInfo,
        BaseVideoInfo, Thumbnail,
    },
    deserialized_responses::{ShieldState as SdkShieldState, ShieldStateCode},
    event_cache::RoomPaginationStatus,
<<<<<<< HEAD
    room::edit::EditedContent as SdkEditedContent,
    Error as MatrixSdkError,
=======
    room::{
        edit::EditedContent as SdkEditedContent,
        reply::{EnforceThread, Reply},
    },
>>>>>>> 5753ca3a
};
use matrix_sdk_ui::timeline::{
    self, Error, EventItemOrigin, Profile, RepliedToEvent, TimelineDetails,
    TimelineUniqueId as SdkTimelineUniqueId,
};
use mime::Mime;
use ruma::{
    events::{
        location::{AssetType as RumaAssetType, LocationContent, ZoomLevel},
        poll::{
            unstable_end::UnstablePollEndEventContent,
            unstable_response::UnstablePollResponseEventContent,
            unstable_start::{
                NewUnstablePollStartEventContent, UnstablePollAnswer, UnstablePollAnswers,
                UnstablePollStartContentBlock,
            },
        },
        receipt::ReceiptThread,
        room::message::{
            LocationMessageEventContent, MessageType, ReplyWithinThread,
            RoomMessageEventContentWithoutRelation,
        },
        AnyMessageLikeEventContent,
    },
    EventId, UInt,
};
use tokio::{
    sync::Mutex,
    task::{AbortHandle, JoinHandle},
};
use tracing::{error, warn};
use uuid::Uuid;

use self::content::{Reaction, ReactionSenderData, TimelineItemContent};
use crate::{
    client::ProgressWatcher,
    error::{ClientError, RoomError},
    event::EventOrTransactionId,
    helpers::unwrap_or_clone_arc,
    ruma::{
        AssetType, AudioInfo, FileInfo, FormattedBody, ImageInfo, Mentions, PollKind,
        ThumbnailInfo, VideoInfo,
    },
    task_handle::TaskHandle,
    utils::Timestamp,
};

pub mod configuration;
mod content;

pub use content::MessageContent;
use matrix_sdk::bwi_extensions::attachment::ClientAttachmentExt;
use matrix_sdk::utils::formatted_body_from;

use crate::client::BWIScanState;
use crate::error::QueueWedgeError;

#[derive(uniffi::Object)]
#[repr(transparent)]
pub struct Timeline {
    pub(crate) inner: matrix_sdk_ui::timeline::Timeline,
}

impl Timeline {
    pub(crate) fn new(inner: matrix_sdk_ui::timeline::Timeline) -> Arc<Self> {
        Arc::new(Self { inner })
    }

    pub(crate) fn from_arc(inner: Arc<matrix_sdk_ui::timeline::Timeline>) -> Arc<Self> {
        // SAFETY: repr(transparent) means transmuting the arc this way is allowed
        unsafe { Arc::from_raw(Arc::into_raw(inner) as _) }
    }

    fn send_attachment(
        self: Arc<Self>,
        params: UploadParameters,
        attachment_info: AttachmentInfo,
        mime_type: Option<String>,
        progress_watcher: Option<Box<dyn ProgressWatcher>>,
        thumbnail: Option<Thumbnail>,
    ) -> Result<Arc<SendAttachmentJoinHandle>, RoomError> {
        let mime_str = mime_type.as_ref().ok_or(RoomError::InvalidAttachmentMimeType)?;
        let mime_type =
            mime_str.parse::<Mime>().map_err(|_| RoomError::InvalidAttachmentMimeType)?;

        let formatted_caption = formatted_body_from(
            params.caption.as_deref(),
            params.formatted_caption.map(Into::into),
        );

        let attachment_config = AttachmentConfig::new()
            .thumbnail(thumbnail)
            .info(attachment_info)
            .caption(params.caption)
            .formatted_caption(formatted_caption)
            .mentions(params.mentions.map(Into::into))
            .reply(params.reply_params.map(|p| p.try_into()).transpose()?);

        let handle = SendAttachmentJoinHandle::new(get_runtime_handle().spawn(async move {
            let mut request =
                self.inner.send_attachment(params.filename, mime_type, attachment_config);

            if params.use_send_queue {
                request = request.use_send_queue();
            }

            if let Some(progress_watcher) = progress_watcher {
                let mut subscriber = request.subscribe_to_send_progress();
                get_runtime_handle().spawn(async move {
                    while let Some(progress) = subscriber.next().await {
                        progress_watcher.transmission_progress(progress.into());
                    }
                });
            }

            // BWI-specific
            request.await.map_err(|e| match e {
                Error::AttachmentSizeExceededLimit => RoomError::AttachmentSizeExceededUploadLimit,
                Error::AttachmentSizeNotAvailable => RoomError::FailedSendingAttachment,
                _ => RoomError::FailedSendingAttachment,
            })?;
            // end BWI-specific

            Ok(())
        }));

        Ok(handle)
    }
}

fn build_thumbnail_info(
    thumbnail_path: Option<String>,
    thumbnail_info: Option<ThumbnailInfo>,
) -> Result<Option<Thumbnail>, RoomError> {
    match (thumbnail_path, thumbnail_info) {
        (None, None) => Ok(None),

        (Some(thumbnail_path), Some(thumbnail_info)) => {
            let thumbnail_data =
                fs::read(thumbnail_path).map_err(|_| RoomError::InvalidThumbnailData)?;

            let height = thumbnail_info
                .height
                .and_then(|u| UInt::try_from(u).ok())
                .ok_or(RoomError::InvalidAttachmentData)?;
            let width = thumbnail_info
                .width
                .and_then(|u| UInt::try_from(u).ok())
                .ok_or(RoomError::InvalidAttachmentData)?;
            let size = thumbnail_info
                .size
                .and_then(|u| UInt::try_from(u).ok())
                .ok_or(RoomError::InvalidAttachmentData)?;

            let mime_str =
                thumbnail_info.mimetype.as_ref().ok_or(RoomError::InvalidAttachmentMimeType)?;
            let mime_type =
                mime_str.parse::<Mime>().map_err(|_| RoomError::InvalidAttachmentMimeType)?;

            Ok(Some(Thumbnail {
                data: thumbnail_data,
                content_type: mime_type,
                height,
                width,
                size,
            }))
        }

        _ => {
            warn!("Ignoring thumbnail because either the thumbnail path or info isn't defined");
            Ok(None)
        }
    }
}

#[derive(uniffi::Record)]
pub struct UploadParameters {
    /// Filename (previously called "url") for the media to be sent.
    filename: String,
    /// Optional non-formatted caption, for clients that support it.
    caption: Option<String>,
    /// Optional HTML-formatted caption, for clients that support it.
    formatted_caption: Option<FormattedBody>,
    /// Optional intentional mentions to be sent with the media.
    mentions: Option<Mentions>,
    /// Optional parameters for sending the media as (threaded) reply.
    reply_params: Option<ReplyParameters>,
    /// Should the media be sent with the send queue, or synchronously?
    ///
    /// Watching progress only works with the synchronous method, at the moment.
    use_send_queue: bool,
}

#[derive(uniffi::Record)]
pub struct ReplyParameters {
    /// The ID of the event to reply to.
    event_id: String,
    /// Whether to enforce a thread relation.
    enforce_thread: bool,
    /// If enforcing a threaded relation, whether the message is a reply on a
    /// thread.
    reply_within_thread: bool,
}

impl TryInto<Reply> for ReplyParameters {
    type Error = RoomError;

    fn try_into(self) -> Result<Reply, Self::Error> {
        let event_id =
            EventId::parse(&self.event_id).map_err(|_| RoomError::InvalidRepliedToEventId)?;
        let enforce_thread = if self.enforce_thread {
            EnforceThread::Threaded(if self.reply_within_thread {
                ReplyWithinThread::Yes
            } else {
                ReplyWithinThread::No
            })
        } else {
            EnforceThread::MaybeThreaded
        };

        Ok(Reply { event_id, enforce_thread })
    }
}

#[matrix_sdk_ffi_macros::export]
impl Timeline {
    pub async fn add_listener(&self, listener: Box<dyn TimelineListener>) -> Arc<TaskHandle> {
        let (timeline_items, timeline_stream) = self.inner.subscribe().await;

        // It's important that the initial items are passed *before* we forward the
        // stream updates, with a guaranteed ordering. Otherwise, it could
        // be that the listener be called before the initial items have been
        // handled by the caller. See #3535 for details.

        // First, pass all the items as a reset update.
        listener.on_update(vec![Arc::new(TimelineDiff::new(VectorDiff::Reset {
            values: timeline_items,
        }))]);

        Arc::new(TaskHandle::new(get_runtime_handle().spawn(async move {
            pin_mut!(timeline_stream);

            // Then forward new items.
            while let Some(diffs) = timeline_stream.next().await {
                listener
                    .on_update(diffs.into_iter().map(|d| Arc::new(TimelineDiff::new(d))).collect());
            }
        })))
    }

    pub fn retry_decryption(self: Arc<Self>, session_ids: Vec<String>) {
        get_runtime_handle().spawn(async move {
            self.inner.retry_decryption(&session_ids).await;
        });
    }

    pub async fn fetch_members(&self) {
        self.inner.fetch_members().await
    }

    pub async fn subscribe_to_back_pagination_status(
        &self,
        listener: Box<dyn PaginationStatusListener>,
    ) -> Result<Arc<TaskHandle>, ClientError> {
        let (initial, mut subscriber) = self
            .inner
            .live_back_pagination_status()
            .await
            .context("can't subscribe to the back-pagination status on a focused timeline")?;

        // Send the current state even if it hasn't changed right away.
        //
        // Note: don't do it in the spawned function, so that the caller is immediately
        // aware of the current state, and this doesn't depend on the async runtime
        // having an available worker
        listener.on_update(initial);

        Ok(Arc::new(TaskHandle::new(get_runtime_handle().spawn(async move {
            while let Some(status) = subscriber.next().await {
                listener.on_update(status);
            }
        }))))
    }

    /// Paginate backwards, whether we are in focused mode or in live mode.
    ///
    /// Returns whether we hit the start of the timeline or not.
    pub async fn paginate_backwards(&self, num_events: u16) -> Result<bool, ClientError> {
        Ok(self.inner.paginate_backwards(num_events).await?)
    }

    /// Paginate forwards, whether we are in focused mode or in live mode.
    ///
    /// Returns whether we hit the end of the timeline or not.
    pub async fn paginate_forwards(&self, num_events: u16) -> Result<bool, ClientError> {
        Ok(self.inner.paginate_forwards(num_events).await?)
    }

    pub async fn send_read_receipt(
        &self,
        receipt_type: ReceiptType,
        event_id: String,
    ) -> Result<(), ClientError> {
        let event_id = EventId::parse(event_id)?;
        self.inner
            .send_single_receipt(receipt_type.into(), ReceiptThread::Unthreaded, event_id)
            .await?;
        Ok(())
    }

    /// Mark the room as read by trying to attach an *unthreaded* read receipt
    /// to the latest room event.
    ///
    /// This works even if the latest event belongs to a thread, as a threaded
    /// reply also belongs to the unthreaded timeline. No threaded receipt
    /// will be sent here (see also #3123).
    pub async fn mark_as_read(&self, receipt_type: ReceiptType) -> Result<(), ClientError> {
        self.inner.mark_as_read(receipt_type.into()).await?;
        Ok(())
    }

    // BWI-specific
    pub async fn get_file_size_limit_for_file_upload(
        &self,
    ) -> std::result::Result<u64, ClientError> {
        self.inner
            .room()
            .client()
            .get_size_limit_for_file_upload()
            .await
            .map(|size| size.0)
            .ok_or(ClientError::Generic { msg: "File size limit not synced".to_string() })
    }
    // end BWI-specific

    /// Queues an event in the room's send queue so it's processed for
    /// sending later.
    ///
    /// Returns an abort handle that allows to abort sending, if it hasn't
    /// happened yet.
    pub async fn send(
        self: Arc<Self>,
        msg: Arc<RoomMessageEventContentWithoutRelation>,
    ) -> Result<Arc<SendHandle>, ClientError> {
        match self.inner.send((*msg).to_owned().with_relation(None).into()).await {
            Ok(handle) => Ok(Arc::new(SendHandle::new(handle))),
            Err(err) => {
                error!("error when sending a message: {err}");
                Err(anyhow::anyhow!(err).into())
            }
        }
    }

    pub fn send_image(
        self: Arc<Self>,
        params: UploadParameters,
        thumbnail_path: Option<String>,
        image_info: ImageInfo,
        progress_watcher: Option<Box<dyn ProgressWatcher>>,
    ) -> Result<Arc<SendAttachmentJoinHandle>, RoomError> {
        let attachment_info = AttachmentInfo::Image(
            BaseImageInfo::try_from(&image_info).map_err(|_| RoomError::InvalidAttachmentData)?,
        );
        let thumbnail = build_thumbnail_info(thumbnail_path, image_info.thumbnail_info)?;
        self.send_attachment(
            params,
            attachment_info,
            image_info.mimetype,
            progress_watcher,
            thumbnail,
        )
    }

    pub fn send_video(
        self: Arc<Self>,
        params: UploadParameters,
        thumbnail_path: Option<String>,
        video_info: VideoInfo,
        progress_watcher: Option<Box<dyn ProgressWatcher>>,
    ) -> Result<Arc<SendAttachmentJoinHandle>, RoomError> {
        let attachment_info = AttachmentInfo::Video(
            BaseVideoInfo::try_from(&video_info).map_err(|_| RoomError::InvalidAttachmentData)?,
        );
        let thumbnail = build_thumbnail_info(thumbnail_path, video_info.thumbnail_info)?;
        self.send_attachment(
            params,
            attachment_info,
            video_info.mimetype,
            progress_watcher,
            thumbnail,
        )
    }

    pub fn send_audio(
        self: Arc<Self>,
        params: UploadParameters,
        audio_info: AudioInfo,
        progress_watcher: Option<Box<dyn ProgressWatcher>>,
    ) -> Result<Arc<SendAttachmentJoinHandle>, RoomError> {
        let attachment_info = AttachmentInfo::Audio(
            BaseAudioInfo::try_from(&audio_info).map_err(|_| RoomError::InvalidAttachmentData)?,
        );
        self.send_attachment(params, attachment_info, audio_info.mimetype, progress_watcher, None)
    }

    pub fn send_voice_message(
        self: Arc<Self>,
        params: UploadParameters,
        audio_info: AudioInfo,
        waveform: Vec<u16>,
        progress_watcher: Option<Box<dyn ProgressWatcher>>,
    ) -> Result<Arc<SendAttachmentJoinHandle>, RoomError> {
        let attachment_info = AttachmentInfo::Voice {
            audio_info: BaseAudioInfo::try_from(&audio_info)
                .map_err(|_| RoomError::InvalidAttachmentData)?,
            waveform: Some(waveform),
        };
        self.send_attachment(params, attachment_info, audio_info.mimetype, progress_watcher, None)
    }

    pub fn send_file(
        self: Arc<Self>,
        params: UploadParameters,
        file_info: FileInfo,
        progress_watcher: Option<Box<dyn ProgressWatcher>>,
    ) -> Result<Arc<SendAttachmentJoinHandle>, RoomError> {
        let attachment_info = AttachmentInfo::File(
            BaseFileInfo::try_from(&file_info).map_err(|_| RoomError::InvalidAttachmentData)?,
        );
        self.send_attachment(params, attachment_info, file_info.mimetype, progress_watcher, None)
    }

    pub async fn create_poll(
        self: Arc<Self>,
        question: String,
        answers: Vec<String>,
        max_selections: u8,
        poll_kind: PollKind,
    ) -> Result<(), ClientError> {
        let poll_data = PollData { question, answers, max_selections, poll_kind };

        let poll_start_event_content = NewUnstablePollStartEventContent::plain_text(
            poll_data.fallback_text(),
            poll_data.try_into()?,
        );
        let event_content =
            AnyMessageLikeEventContent::UnstablePollStart(poll_start_event_content.into());

        if let Err(err) = self.inner.send(event_content).await {
            error!("unable to start poll: {err}");
        }

        Ok(())
    }

    pub async fn send_poll_response(
        self: Arc<Self>,
        poll_start_event_id: String,
        answers: Vec<String>,
    ) -> Result<(), ClientError> {
        let poll_start_event_id =
            EventId::parse(poll_start_event_id).context("Failed to parse EventId")?;
        let poll_response_event_content =
            UnstablePollResponseEventContent::new(answers, poll_start_event_id);
        let event_content =
            AnyMessageLikeEventContent::UnstablePollResponse(poll_response_event_content);

        if let Err(err) = self.inner.send(event_content).await {
            error!("unable to send poll response: {err}");
        }

        Ok(())
    }

    pub async fn end_poll(
        self: Arc<Self>,
        poll_start_event_id: String,
        text: String,
    ) -> Result<(), ClientError> {
        let poll_start_event_id =
            EventId::parse(poll_start_event_id).context("Failed to parse EventId")?;
        let poll_end_event_content = UnstablePollEndEventContent::new(text, poll_start_event_id);
        let event_content = AnyMessageLikeEventContent::UnstablePollEnd(poll_end_event_content);

        if let Err(err) = self.inner.send(event_content).await {
            error!("unable to end poll: {err}");
        }

        Ok(())
    }

    /// Send a reply.
    ///
    /// If the replied to event has a thread relation, it is forwarded on the
    /// reply so that clients that support threads can render the reply
    /// inside the thread.
    pub async fn send_reply(
        &self,
        msg: Arc<RoomMessageEventContentWithoutRelation>,
        reply_params: ReplyParameters,
    ) -> Result<(), ClientError> {
        self.inner
            .send_reply((*msg).clone(), reply_params.try_into()?)
            .await
            .map_err(|err| anyhow::anyhow!(err))?;
        Ok(())
    }

    /// Edits an event from the timeline.
    ///
    /// If it was a local event, this will *try* to edit it, if it was not
    /// being sent already. If the event was a remote event, then it will be
    /// redacted by sending an edit request to the server.
    ///
    /// Returns whether the edit did happen. It can only return false for
    /// local events that are being processed.
    pub async fn edit(
        &self,
        event_or_transaction_id: EventOrTransactionId,
        new_content: EditedContent,
    ) -> Result<(), ClientError> {
        match self
            .inner
            .edit(&event_or_transaction_id.clone().try_into()?, new_content.clone().try_into()?)
            .await
        {
            Ok(()) => Ok(()),

            Err(timeline::Error::EventNotInTimeline(_)) => {
                // If we couldn't edit, assume it was an (remote) event that wasn't in the
                // timeline, and try to edit it via the room itself.
                let event_id = match event_or_transaction_id {
                    EventOrTransactionId::EventId { event_id } => EventId::parse(event_id)?,
                    EventOrTransactionId::TransactionId { .. } => {
                        warn!("trying to apply an edit to a local echo that doesn't exist in this timeline, aborting");
                        return Ok(());
                    }
                };
                let room = self.inner.room();
                let edit_event = room.make_edit_event(&event_id, new_content.try_into()?).await?;
                room.send_queue().send(edit_event).await?;
                Ok(())
            }

            Err(err) => Err(err.into()),
        }
    }

    pub async fn send_location(
        self: Arc<Self>,
        body: String,
        geo_uri: String,
        description: Option<String>,
        zoom_level: Option<u8>,
        asset_type: Option<AssetType>,
    ) {
        let mut location_event_message_content =
            LocationMessageEventContent::new(body, geo_uri.clone());

        if let Some(asset_type) = asset_type {
            location_event_message_content =
                location_event_message_content.with_asset_type(RumaAssetType::from(asset_type));
        }

        let mut location_content = LocationContent::new(geo_uri);
        location_content.description = description;
        location_content.zoom_level = zoom_level.and_then(ZoomLevel::new);
        location_event_message_content.location = Some(location_content);

        let room_message_event_content = RoomMessageEventContentWithoutRelation::new(
            MessageType::Location(location_event_message_content),
        );
        // Errors are logged in `Self::send` already.
        let _ = self.send(Arc::new(room_message_event_content)).await;
    }

    /// Toggle a reaction on an event.
    ///
    /// Adds or redacts a reaction based on the state of the reaction at the
    /// time it is called.
    ///
    /// This method works both on local echoes and remote items.
    ///
    /// When redacting a previous reaction, the redaction reason is not set.
    ///
    /// Ensures that only one reaction is sent at a time to avoid race
    /// conditions and spamming the homeserver with requests.
    pub async fn toggle_reaction(
        &self,
        item_id: EventOrTransactionId,
        key: String,
    ) -> Result<(), ClientError> {
        self.inner.toggle_reaction(&item_id.try_into()?, &key).await?;
        Ok(())
    }

    pub async fn fetch_details_for_event(&self, event_id: String) -> Result<(), ClientError> {
        let event_id = <&EventId>::try_from(event_id.as_str())?;
        self.inner.fetch_details_for_event(event_id).await.context("Fetching event details")?;
        Ok(())
    }

    /// Get the current timeline item for the given event ID, if any.
    ///
    /// Will return a remote event, *or* a local echo that has been sent but not
    /// yet replaced by a remote echo.
    ///
    /// It's preferable to store the timeline items in the model for your UI, if
    /// possible, instead of just storing IDs and coming back to the timeline
    /// object to look up items.
    pub async fn get_event_timeline_item_by_event_id(
        &self,
        event_id: String,
    ) -> Result<EventTimelineItem, ClientError> {
        let event_id = EventId::parse(event_id)?;
        let item = self
            .inner
            .item_by_event_id(&event_id)
            .await
            .context("Item with given event ID not found")?;
        Ok(item.into())
    }

    /// Redacts an event from the timeline.
    ///
    /// Only works for events that exist as timeline items.
    ///
    /// If it was a local event, this will *try* to cancel it, if it was not
    /// being sent already. If the event was a remote event, then it will be
    /// redacted by sending a redaction request to the server.
    ///
    /// Will return an error if the event couldn't be redacted.
    pub async fn redact_event(
        &self,
        event_or_transaction_id: EventOrTransactionId,
        reason: Option<String>,
    ) -> Result<(), ClientError> {
        Ok(self.inner.redact(&(event_or_transaction_id.try_into()?), reason.as_deref()).await?)
    }

    /// Load the reply details for the given event id.
    ///
    /// This will return an `InReplyToDetails` object that contains the details
    /// which will either be ready or an error.
    pub async fn load_reply_details(
        &self,
        event_id_str: String,
    ) -> Result<Arc<InReplyToDetails>, ClientError> {
        let event_id = EventId::parse(&event_id_str)?;

<<<<<<< HEAD
        let replied_to: Result<RepliedToEvent, MatrixSdkError> =
            if let Some(event) = self.inner.item_by_event_id(&event_id).await {
                Ok(RepliedToEvent::from_timeline_item(&event))
            } else {
                match self.inner.room().event(&event_id, None).await {
                    Ok(timeline_event) => Ok(RepliedToEvent::try_from_timeline_event_for_room(
                        timeline_event,
                        self.inner.room(),
                    )
                    .await?),
                    Err(e) => Err(e),
                }
            };
=======
        let replied_to = match self.inner.room().load_or_fetch_event(&event_id, None).await {
            Ok(event) => RepliedToEvent::try_from_timeline_event_for_room(event, self.inner.room())
                .await
                .map_err(ClientError::from),
            Err(e) => Err(ClientError::from(e)),
        };
>>>>>>> 5753ca3a

        match replied_to {
            Ok(replied_to) => Ok(Arc::new(InReplyToDetails::new(
                event_id_str,
                RepliedToEventDetails::Ready {
                    content: replied_to.content().clone().into(),
                    sender: replied_to.sender().to_string(),
                    sender_profile: replied_to.sender_profile().into(),
                },
            ))),

            Err(e) => Ok(Arc::new(InReplyToDetails::new(
                event_id_str,
                RepliedToEventDetails::Error { message: e.to_string() },
            ))),
        }
    }

    /// Adds a new pinned event by sending an updated `m.room.pinned_events`
    /// event containing the new event id.
    ///
    /// Returns `true` if we sent the request, `false` if the event was already
    /// pinned.
    async fn pin_event(&self, event_id: String) -> Result<bool, ClientError> {
        let event_id = EventId::parse(event_id).map_err(ClientError::from)?;
        self.inner.pin_event(&event_id).await.map_err(ClientError::from)
    }

    /// Adds a new pinned event by sending an updated `m.room.pinned_events`
    /// event without the event id we want to remove.
    ///
    /// Returns `true` if we sent the request, `false` if the event wasn't
    /// pinned
    async fn unpin_event(&self, event_id: String) -> Result<bool, ClientError> {
        let event_id = EventId::parse(event_id).map_err(ClientError::from)?;
        self.inner.unpin_event(&event_id).await.map_err(ClientError::from)
    }

    pub fn create_message_content(
        &self,
        msg_type: crate::ruma::MessageType,
    ) -> Option<Arc<RoomMessageEventContentWithoutRelation>> {
        let msg_type: Option<MessageType> = msg_type.try_into().ok();
        msg_type.map(|m| Arc::new(RoomMessageEventContentWithoutRelation::new(m)))
    }
}

/// A handle to perform actions onto a local echo.
#[derive(uniffi::Object)]
pub struct SendHandle {
    inner: Mutex<Option<matrix_sdk::send_queue::SendHandle>>,
}

impl SendHandle {
    fn new(handle: matrix_sdk::send_queue::SendHandle) -> Self {
        Self { inner: Mutex::new(Some(handle)) }
    }
}

#[matrix_sdk_ffi_macros::export]
impl SendHandle {
    /// Try to abort the sending of the current event.
    ///
    /// If this returns `true`, then the sending could be aborted, because the
    /// event hasn't been sent yet. Otherwise, if this returns `false`, the
    /// event had already been sent and could not be aborted.
    ///
    /// This has an effect only on the first call; subsequent calls will always
    /// return `false`.
    async fn abort(self: Arc<Self>) -> Result<bool, ClientError> {
        if let Some(inner) = self.inner.lock().await.take() {
            Ok(inner
                .abort()
                .await
                .map_err(|err| anyhow::anyhow!("error when saving in store: {err}"))?)
        } else {
            warn!("trying to abort a send handle that's already been actioned");
            Ok(false)
        }
    }

    /// Attempt to manually resend messages that failed to send due to issues
    /// that should now have been fixed.
    ///
    /// This is useful for example, when there's a
    /// `SessionRecipientCollectionError::VerifiedUserChangedIdentity` error;
    /// the user may have re-verified on a different device and would now
    /// like to send the failed message that's waiting on this device.
    ///
    /// # Arguments
    ///
    /// * `transaction_id` - The send queue transaction identifier of the local
    ///   echo that should be unwedged.
    pub async fn try_resend(self: Arc<Self>) -> Result<(), ClientError> {
        let locked = self.inner.lock().await;
        if let Some(handle) = locked.as_ref() {
            handle.unwedge().await?;
        } else {
            warn!("trying to unwedge a send handle that's been aborted");
        }
        Ok(())
    }
}

#[derive(Debug, thiserror::Error, uniffi::Error)]
pub enum FocusEventError {
    #[error("the event id parameter {event_id} is incorrect: {err}")]
    InvalidEventId { event_id: String, err: String },

    #[error("the event {event_id} could not be found")]
    EventNotFound { event_id: String },

    #[error("error when trying to focus on an event: {msg}")]
    Other { msg: String },
}

#[matrix_sdk_ffi_macros::export(callback_interface)]
pub trait TimelineListener: Sync + Send {
    fn on_update(&self, diff: Vec<Arc<TimelineDiff>>);
}

#[matrix_sdk_ffi_macros::export(callback_interface)]
pub trait PaginationStatusListener: Sync + Send {
    fn on_update(&self, status: RoomPaginationStatus);
}

#[derive(Clone, uniffi::Object)]
pub enum TimelineDiff {
    Append { values: Vec<Arc<TimelineItem>> },
    Clear,
    PushFront { value: Arc<TimelineItem> },
    PushBack { value: Arc<TimelineItem> },
    PopFront,
    PopBack,
    Insert { index: usize, value: Arc<TimelineItem> },
    Set { index: usize, value: Arc<TimelineItem> },
    Remove { index: usize },
    Truncate { length: usize },
    Reset { values: Vec<Arc<TimelineItem>> },
}

impl TimelineDiff {
    pub(crate) fn new(inner: VectorDiff<Arc<matrix_sdk_ui::timeline::TimelineItem>>) -> Self {
        match inner {
            VectorDiff::Append { values } => {
                Self::Append { values: values.into_iter().map(TimelineItem::from_arc).collect() }
            }
            VectorDiff::Clear => Self::Clear,
            VectorDiff::Insert { index, value } => {
                Self::Insert { index, value: TimelineItem::from_arc(value) }
            }
            VectorDiff::Set { index, value } => {
                Self::Set { index, value: TimelineItem::from_arc(value) }
            }
            VectorDiff::Truncate { length } => Self::Truncate { length },
            VectorDiff::Remove { index } => Self::Remove { index },
            VectorDiff::PushBack { value } => {
                Self::PushBack { value: TimelineItem::from_arc(value) }
            }
            VectorDiff::PushFront { value } => {
                Self::PushFront { value: TimelineItem::from_arc(value) }
            }
            VectorDiff::PopBack => Self::PopBack,
            VectorDiff::PopFront => Self::PopFront,
            VectorDiff::Reset { values } => {
                Self::Reset { values: values.into_iter().map(TimelineItem::from_arc).collect() }
            }
        }
    }
}

#[matrix_sdk_ffi_macros::export]
impl TimelineDiff {
    pub fn change(&self) -> TimelineChange {
        match self {
            Self::Append { .. } => TimelineChange::Append,
            Self::Insert { .. } => TimelineChange::Insert,
            Self::Set { .. } => TimelineChange::Set,
            Self::Remove { .. } => TimelineChange::Remove,
            Self::PushBack { .. } => TimelineChange::PushBack,
            Self::PushFront { .. } => TimelineChange::PushFront,
            Self::PopBack => TimelineChange::PopBack,
            Self::PopFront => TimelineChange::PopFront,
            Self::Clear => TimelineChange::Clear,
            Self::Truncate { .. } => TimelineChange::Truncate,
            Self::Reset { .. } => TimelineChange::Reset,
        }
    }

    pub fn append(self: Arc<Self>) -> Option<Vec<Arc<TimelineItem>>> {
        let this = unwrap_or_clone_arc(self);
        as_variant!(this, Self::Append { values } => values)
    }

    pub fn insert(self: Arc<Self>) -> Option<InsertData> {
        let this = unwrap_or_clone_arc(self);
        as_variant!(this, Self::Insert { index, value } => {
            InsertData { index: index.try_into().unwrap(), item: value }
        })
    }

    pub fn set(self: Arc<Self>) -> Option<SetData> {
        let this = unwrap_or_clone_arc(self);
        as_variant!(this, Self::Set { index, value } => {
            SetData { index: index.try_into().unwrap(), item: value }
        })
    }

    pub fn remove(&self) -> Option<u32> {
        as_variant!(self, Self::Remove { index } => (*index).try_into().unwrap())
    }

    pub fn push_back(self: Arc<Self>) -> Option<Arc<TimelineItem>> {
        let this = unwrap_or_clone_arc(self);
        as_variant!(this, Self::PushBack { value } => value)
    }

    pub fn push_front(self: Arc<Self>) -> Option<Arc<TimelineItem>> {
        let this = unwrap_or_clone_arc(self);
        as_variant!(this, Self::PushFront { value } => value)
    }

    pub fn reset(self: Arc<Self>) -> Option<Vec<Arc<TimelineItem>>> {
        let this = unwrap_or_clone_arc(self);
        as_variant!(this, Self::Reset { values } => values)
    }

    pub fn truncate(&self) -> Option<u32> {
        as_variant!(self, Self::Truncate { length } => (*length).try_into().unwrap())
    }
}

#[derive(uniffi::Record)]
pub struct InsertData {
    pub index: u32,
    pub item: Arc<TimelineItem>,
}

#[derive(uniffi::Record)]
pub struct SetData {
    pub index: u32,
    pub item: Arc<TimelineItem>,
}

#[derive(Clone, Copy, uniffi::Enum)]
pub enum TimelineChange {
    Append,
    Clear,
    Insert,
    Set,
    Remove,
    PushBack,
    PushFront,
    PopBack,
    PopFront,
    Truncate,
    Reset,
}

#[derive(Clone, uniffi::Record)]
pub struct TimelineUniqueId {
    id: String,
}

impl From<&SdkTimelineUniqueId> for TimelineUniqueId {
    fn from(value: &SdkTimelineUniqueId) -> Self {
        Self { id: value.0.clone() }
    }
}

impl From<&TimelineUniqueId> for SdkTimelineUniqueId {
    fn from(value: &TimelineUniqueId) -> Self {
        Self(value.id.clone())
    }
}

#[repr(transparent)]
#[derive(Clone, uniffi::Object)]
pub struct TimelineItem(pub(crate) matrix_sdk_ui::timeline::TimelineItem);

impl TimelineItem {
    pub(crate) fn from_arc(arc: Arc<matrix_sdk_ui::timeline::TimelineItem>) -> Arc<Self> {
        // SAFETY: This is valid because Self is a repr(transparent) wrapper
        //         around the other Timeline type.
        unsafe { Arc::from_raw(Arc::into_raw(arc) as _) }
    }
}

#[matrix_sdk_ffi_macros::export]
impl TimelineItem {
    pub fn as_event(self: Arc<Self>) -> Option<EventTimelineItem> {
        let event_item = self.0.as_event()?;
        Some(event_item.clone().into())
    }

    pub fn as_virtual(self: Arc<Self>) -> Option<VirtualTimelineItem> {
        use matrix_sdk_ui::timeline::VirtualTimelineItem as VItem;
        match self.0.as_virtual()? {
            VItem::DateDivider(ts) => Some(VirtualTimelineItem::DateDivider { ts: (*ts).into() }),
            VItem::ReadMarker => Some(VirtualTimelineItem::ReadMarker),
<<<<<<< HEAD
            // BWI-specific
            VItem::ScanStateChanged(event_id, new_scan_state) => {
                Some(VirtualTimelineItem::ScanStateChanged {
                    event_id: event_id.0.clone(),
                    new_scan_state: BWIScanState::from(new_scan_state.clone()),
                })
            } // end BWI-specific
=======
            VItem::TimelineStart => Some(VirtualTimelineItem::TimelineStart),
>>>>>>> 5753ca3a
        }
    }

    /// An opaque unique identifier for this timeline item.
    pub fn unique_id(&self) -> TimelineUniqueId {
        self.0.unique_id().into()
    }

    pub fn fmt_debug(&self) -> String {
        format!("{:#?}", self.0)
    }
}

/// This type represents the “send state” of a local event timeline item.
#[derive(Clone, uniffi::Enum)]
pub enum EventSendState {
    /// The local event has not been sent yet.
    NotSentYet,

    /// The local event has been sent to the server, but unsuccessfully: The
    /// sending has failed.
    SendingFailed {
        /// The error reason, with information for the user.
        error: QueueWedgeError,

        /// Whether the error is considered recoverable or not.
        ///
        /// An error that's recoverable will disable the room's send queue,
        /// while an unrecoverable error will be parked, until the user
        /// decides to cancel sending it.
        is_recoverable: bool,
    },

    /// The local event has been sent successfully to the server.
    Sent { event_id: String },
}

impl From<&matrix_sdk_ui::timeline::EventSendState> for EventSendState {
    fn from(value: &matrix_sdk_ui::timeline::EventSendState) -> Self {
        use matrix_sdk_ui::timeline::EventSendState::*;

        match value {
            NotSentYet => Self::NotSentYet,
            SendingFailed { error, is_recoverable } => {
                let as_queue_wedge_error: matrix_sdk::QueueWedgeError = (&**error).into();
                Self::SendingFailed {
                    is_recoverable: *is_recoverable,
                    error: as_queue_wedge_error.into(),
                }
            }
            Sent { event_id } => Self::Sent { event_id: event_id.to_string() },
        }
    }
}

/// Recommended decorations for decrypted messages, representing the message's
/// authenticity properties.
#[derive(uniffi::Enum, Clone)]
pub enum ShieldState {
    /// A red shield with a tooltip containing the associated message should be
    /// presented.
    Red { code: ShieldStateCode, message: String },
    /// A grey shield with a tooltip containing the associated message should be
    /// presented.
    Grey { code: ShieldStateCode, message: String },
    /// No shield should be presented.
    None,
}

impl From<SdkShieldState> for ShieldState {
    fn from(value: SdkShieldState) -> Self {
        match value {
            SdkShieldState::Red { code, message } => {
                Self::Red { code, message: message.to_owned() }
            }
            SdkShieldState::Grey { code, message } => {
                Self::Grey { code, message: message.to_owned() }
            }
            SdkShieldState::None => Self::None,
        }
    }
}

#[derive(Clone, uniffi::Record)]
pub struct EventTimelineItem {
    /// Indicates that an event is remote.
    is_remote: bool,
    event_or_transaction_id: EventOrTransactionId,
    sender: String,
    sender_profile: ProfileDetails,
    is_own: bool,
    is_editable: bool,
    content: TimelineItemContent,
    timestamp: Timestamp,
    reactions: Vec<Reaction>,
    local_send_state: Option<EventSendState>,
    local_created_at: Option<u64>,
    read_receipts: HashMap<String, Receipt>,
    origin: Option<EventItemOrigin>,
    can_be_replied_to: bool,
    lazy_provider: Arc<LazyTimelineItemProvider>,
}

impl From<matrix_sdk_ui::timeline::EventTimelineItem> for EventTimelineItem {
    fn from(item: matrix_sdk_ui::timeline::EventTimelineItem) -> Self {
        let reactions = item
            .content()
            .reactions()
            .iter()
            .map(|(k, v)| Reaction {
                key: k.to_owned(),
                senders: v
                    .into_iter()
                    .map(|(sender_id, info)| ReactionSenderData {
                        sender_id: sender_id.to_string(),
                        timestamp: info.timestamp.into(),
                    })
                    .collect(),
            })
            .collect();
        let item = Arc::new(item);
        let lazy_provider = Arc::new(LazyTimelineItemProvider(item.clone()));
        let read_receipts =
            item.read_receipts().iter().map(|(k, v)| (k.to_string(), v.clone().into())).collect();
        Self {
            is_remote: !item.is_local_echo(),
            event_or_transaction_id: item.identifier().into(),
            sender: item.sender().to_string(),
            sender_profile: item.sender_profile().into(),
            is_own: item.is_own(),
            is_editable: item.is_editable(),
            content: item.content().clone().into(),
            timestamp: item.timestamp().into(),
            reactions,
            local_send_state: item.send_state().map(|s| s.into()),
            local_created_at: item.local_created_at().map(|t| t.0.into()),
            read_receipts,
            origin: item.origin(),
            can_be_replied_to: item.can_be_replied_to(),
            lazy_provider,
        }
    }
}

#[derive(Clone, uniffi::Record)]
pub struct Receipt {
    pub timestamp: Option<Timestamp>,
}

impl From<ruma::events::receipt::Receipt> for Receipt {
    fn from(value: ruma::events::receipt::Receipt) -> Self {
        Receipt { timestamp: value.ts.map(|ts| ts.into()) }
    }
}

#[derive(Clone, uniffi::Record)]
pub struct EventTimelineItemDebugInfo {
    model: String,
    original_json: Option<String>,
    latest_edit_json: Option<String>,
}

#[derive(Clone, uniffi::Enum)]
pub enum ProfileDetails {
    Unavailable,
    Pending,
    Ready { display_name: Option<String>, display_name_ambiguous: bool, avatar_url: Option<String> },
    Error { message: String },
}

impl From<&TimelineDetails<Profile>> for ProfileDetails {
    fn from(details: &TimelineDetails<Profile>) -> Self {
        match details {
            TimelineDetails::Unavailable => Self::Unavailable,
            TimelineDetails::Pending => Self::Pending,
            TimelineDetails::Ready(profile) => Self::Ready {
                display_name: profile.display_name.clone(),
                display_name_ambiguous: profile.display_name_ambiguous,
                avatar_url: profile.avatar_url.as_ref().map(ToString::to_string),
            },
            TimelineDetails::Error(e) => Self::Error { message: e.to_string() },
        }
    }
}

#[derive(Clone, uniffi::Record)]
pub struct PollData {
    question: String,
    answers: Vec<String>,
    max_selections: u8,
    poll_kind: PollKind,
}

impl PollData {
    fn fallback_text(&self) -> String {
        self.answers.iter().enumerate().fold(self.question.clone(), |mut acc, (index, answer)| {
            write!(&mut acc, "\n{}. {answer}", index + 1).unwrap();
            acc
        })
    }
}

impl TryFrom<PollData> for UnstablePollStartContentBlock {
    type Error = ClientError;

    fn try_from(value: PollData) -> Result<Self, Self::Error> {
        let poll_answers_vec: Vec<UnstablePollAnswer> = value
            .answers
            .iter()
            .map(|answer| UnstablePollAnswer::new(Uuid::new_v4().to_string(), answer))
            .collect();

        let poll_answers = UnstablePollAnswers::try_from(poll_answers_vec)
            .context("Failed to create poll answers")?;

        let mut poll_content_block =
            UnstablePollStartContentBlock::new(value.question.clone(), poll_answers);
        poll_content_block.kind = value.poll_kind.into();
        poll_content_block.max_selections = value.max_selections.into();

        Ok(poll_content_block)
    }
}

#[derive(uniffi::Object)]
pub struct SendAttachmentJoinHandle {
    join_hdl: Arc<Mutex<JoinHandle<Result<(), RoomError>>>>,
    abort_hdl: AbortHandle,
}

impl SendAttachmentJoinHandle {
    fn new(join_hdl: JoinHandle<Result<(), RoomError>>) -> Arc<Self> {
        let abort_hdl = join_hdl.abort_handle();
        let join_hdl = Arc::new(Mutex::new(join_hdl));
        Arc::new(Self { join_hdl, abort_hdl })
    }
}

#[matrix_sdk_ffi_macros::export]
impl SendAttachmentJoinHandle {
    /// Wait until the attachment has been sent.
    ///
    /// If the sending had been cancelled, will return immediately.
    pub async fn join(&self) -> Result<(), RoomError> {
        let handle = self.join_hdl.clone();
        let mut locked_handle = handle.lock().await;
        let join_result = (&mut *locked_handle).await;
        match join_result {
            Ok(res) => res,
            Err(err) => {
                if err.is_cancelled() {
                    return Ok(());
                }
                error!("task panicked! resuming panic from here.");
                panic::resume_unwind(err.into_panic());
            }
        }
    }

    /// Cancel the current sending task.
    ///
    /// A subsequent call to [`Self::join`] will return immediately.
    pub fn cancel(&self) {
        self.abort_hdl.abort();
    }
}

/// A [`TimelineItem`](super::TimelineItem) that doesn't correspond to an event.
#[derive(uniffi::Enum)]
pub enum VirtualTimelineItem {
    /// A divider between messages of different day or month depending on
    /// timeline settings.
    DateDivider {
        /// A timestamp in milliseconds since Unix Epoch on that day in local
        /// time.
        ts: Timestamp,
    },

    /// The user's own read marker.
    ReadMarker,

<<<<<<< HEAD
    // BWI-specific
    ScanStateChanged {
        event_id: String,
        new_scan_state: BWIScanState,
    },
    // end BWI-specific
=======
    /// The timeline start, that is, the *oldest* event in time for that room.
    TimelineStart,
>>>>>>> 5753ca3a
}

/// A [`TimelineItem`](super::TimelineItem) that doesn't correspond to an event.
#[derive(uniffi::Enum)]
pub enum ReceiptType {
    Read,
    ReadPrivate,
    FullyRead,
}

impl From<ReceiptType> for ruma::api::client::receipt::create_receipt::v3::ReceiptType {
    fn from(value: ReceiptType) -> Self {
        match value {
            ReceiptType::Read => Self::Read,
            ReceiptType::ReadPrivate => Self::ReadPrivate,
            ReceiptType::FullyRead => Self::FullyRead,
        }
    }
}

#[derive(Clone, uniffi::Enum)]
pub enum EditedContent {
    RoomMessage {
        content: Arc<RoomMessageEventContentWithoutRelation>,
    },
    MediaCaption {
        caption: Option<String>,
        formatted_caption: Option<FormattedBody>,
        mentions: Option<Mentions>,
    },
    PollStart {
        poll_data: PollData,
    },
}

impl TryFrom<EditedContent> for SdkEditedContent {
    type Error = ClientError;

    fn try_from(value: EditedContent) -> Result<Self, Self::Error> {
        match value {
            EditedContent::RoomMessage { content } => {
                Ok(SdkEditedContent::RoomMessage((*content).clone()))
            }
            EditedContent::MediaCaption { caption, formatted_caption, mentions } => {
                Ok(SdkEditedContent::MediaCaption {
                    caption,
                    formatted_caption: formatted_caption.map(Into::into),
                    mentions: mentions.map(Into::into),
                })
            }
            EditedContent::PollStart { poll_data } => {
                let block: UnstablePollStartContentBlock = poll_data.clone().try_into()?;
                Ok(SdkEditedContent::PollStart {
                    fallback_text: poll_data.fallback_text(),
                    new_content: block,
                })
            }
        }
    }
}

/// Create a caption edit.
///
/// If no `formatted_caption` is provided, then it's assumed the `caption`
/// represents valid Markdown that can be used as the formatted caption.
#[matrix_sdk_ffi_macros::export]
fn create_caption_edit(
    caption: Option<String>,
    formatted_caption: Option<FormattedBody>,
    mentions: Option<Mentions>,
) -> EditedContent {
    let formatted_caption =
        formatted_body_from(caption.as_deref(), formatted_caption.map(Into::into));
    EditedContent::MediaCaption {
        caption,
        formatted_caption: formatted_caption.as_ref().map(Into::into),
        mentions,
    }
}

/// Wrapper to retrieve some timeline item info lazily.
#[derive(Clone, uniffi::Object)]
pub struct LazyTimelineItemProvider(Arc<matrix_sdk_ui::timeline::EventTimelineItem>);

#[matrix_sdk_ffi_macros::export]
impl LazyTimelineItemProvider {
    /// Returns the shields for this event timeline item.
    fn get_shields(&self, strict: bool) -> Option<ShieldState> {
        self.0.get_shield(strict).map(Into::into)
    }

    /// Returns some debug information for this event timeline item.
    fn debug_info(&self) -> EventTimelineItemDebugInfo {
        EventTimelineItemDebugInfo {
            model: format!("{:#?}", self.0),
            original_json: self.0.original_json().map(|raw| raw.json().get().to_owned()),
            latest_edit_json: self.0.latest_edit_json().map(|raw| raw.json().get().to_owned()),
        }
    }

    /// For local echoes, return the associated send handle; returns `None` for
    /// remote echoes.
    fn get_send_handle(&self) -> Option<Arc<SendHandle>> {
        self.0.local_echo_send_handle().map(|handle| Arc::new(SendHandle::new(handle)))
    }

    fn contains_only_emojis(&self) -> bool {
        self.0.contains_only_emojis()
    }
}<|MERGE_RESOLUTION|>--- conflicted
+++ resolved
@@ -27,15 +27,11 @@
     },
     deserialized_responses::{ShieldState as SdkShieldState, ShieldStateCode},
     event_cache::RoomPaginationStatus,
-<<<<<<< HEAD
-    room::edit::EditedContent as SdkEditedContent,
-    Error as MatrixSdkError,
-=======
     room::{
         edit::EditedContent as SdkEditedContent,
         reply::{EnforceThread, Reply},
     },
->>>>>>> 5753ca3a
+    Error as MatrixSdkError,
 };
 use matrix_sdk_ui::timeline::{
     self, Error, EventItemOrigin, Profile, RepliedToEvent, TimelineDetails,
@@ -686,28 +682,12 @@
     ) -> Result<Arc<InReplyToDetails>, ClientError> {
         let event_id = EventId::parse(&event_id_str)?;
 
-<<<<<<< HEAD
-        let replied_to: Result<RepliedToEvent, MatrixSdkError> =
-            if let Some(event) = self.inner.item_by_event_id(&event_id).await {
-                Ok(RepliedToEvent::from_timeline_item(&event))
-            } else {
-                match self.inner.room().event(&event_id, None).await {
-                    Ok(timeline_event) => Ok(RepliedToEvent::try_from_timeline_event_for_room(
-                        timeline_event,
-                        self.inner.room(),
-                    )
-                    .await?),
-                    Err(e) => Err(e),
-                }
-            };
-=======
         let replied_to = match self.inner.room().load_or_fetch_event(&event_id, None).await {
             Ok(event) => RepliedToEvent::try_from_timeline_event_for_room(event, self.inner.room())
                 .await
                 .map_err(ClientError::from),
             Err(e) => Err(ClientError::from(e)),
         };
->>>>>>> 5753ca3a
 
         match replied_to {
             Ok(replied_to) => Ok(Arc::new(InReplyToDetails::new(
@@ -1008,7 +988,7 @@
         match self.0.as_virtual()? {
             VItem::DateDivider(ts) => Some(VirtualTimelineItem::DateDivider { ts: (*ts).into() }),
             VItem::ReadMarker => Some(VirtualTimelineItem::ReadMarker),
-<<<<<<< HEAD
+            VItem::TimelineStart => Some(VirtualTimelineItem::TimelineStart),
             // BWI-specific
             VItem::ScanStateChanged(event_id, new_scan_state) => {
                 Some(VirtualTimelineItem::ScanStateChanged {
@@ -1016,9 +996,6 @@
                     new_scan_state: BWIScanState::from(new_scan_state.clone()),
                 })
             } // end BWI-specific
-=======
-            VItem::TimelineStart => Some(VirtualTimelineItem::TimelineStart),
->>>>>>> 5753ca3a
         }
     }
 
@@ -1300,17 +1277,15 @@
     /// The user's own read marker.
     ReadMarker,
 
-<<<<<<< HEAD
+    /// The timeline start, that is, the *oldest* event in time for that room.
+    TimelineStart,
+
     // BWI-specific
     ScanStateChanged {
         event_id: String,
         new_scan_state: BWIScanState,
     },
     // end BWI-specific
-=======
-    /// The timeline start, that is, the *oldest* event in time for that room.
-    TimelineStart,
->>>>>>> 5753ca3a
 }
 
 /// A [`TimelineItem`](super::TimelineItem) that doesn't correspond to an event.
