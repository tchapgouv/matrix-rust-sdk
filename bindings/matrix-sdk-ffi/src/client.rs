--- conflicted
+++ resolved
@@ -15,15 +15,8 @@
         AccountManagementActionFull, ClientId, OAuthAuthorizationData, OAuthSession,
     },
     event_cache::EventCacheError,
-<<<<<<< HEAD
-    media::{
-        MediaFileHandle as SdkMediaFileHandle, MediaFormat, MediaRequestParameters,
-        MediaRetentionPolicy, MediaThumbnailSettings,
-    },
+    media::{MediaFormat, MediaRequestParameters, MediaRetentionPolicy, MediaThumbnailSettings},
     room::access_rules::{AccessRule, RoomAccessRulesEventContent},
-=======
-    media::{MediaFormat, MediaRequestParameters, MediaRetentionPolicy, MediaThumbnailSettings},
->>>>>>> 39d1ed9b
     ruma::{
         api::client::{
             discovery::{
