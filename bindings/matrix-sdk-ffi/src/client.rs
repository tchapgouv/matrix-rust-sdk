--- conflicted
+++ resolved
@@ -22,12 +22,9 @@
         MediaFileHandle as SdkMediaFileHandle, MediaFormat, MediaRequestParameters,
         MediaThumbnailSettings,
     },
-<<<<<<< HEAD
     room::access_rules::{AccessRule, RoomAccessRulesEventContent
     },
     reqwest::StatusCode,
-=======
->>>>>>> 63db7597
     ruma::{
         api::client::{
             push::{EmailPusherData, PusherIds, PusherInit, PusherKind as RumaPusherKind},
@@ -1375,11 +1372,7 @@
 #[derive(uniffi::Record)]
 pub struct CreateRoomParameters {
     #[uniffi(default = None)]
-<<<<<<< HEAD
     pub access_rules_override: Option<AccessRule>,
-=======
-    pub access_rules: Option<String>,
->>>>>>> 63db7597
     pub name: Option<String>,
     #[uniffi(default = None)]
     pub topic: Option<String>,
@@ -1429,13 +1422,8 @@
 
         let mut initial_state: Vec<Raw<AnyInitialStateEvent>> = vec![];
 
-<<<<<<< HEAD
         if let Some(access_rules_override) = value.access_rules_override {
             let content = RoomAccessRulesEventContent::new(access_rules_override);
-=======
-        if let Some(rule) = value.access_rules {
-            let content = RoomAccessRulesEventContent::new(rule);
->>>>>>> 63db7597
             initial_state.push(InitialStateEvent::new(content).to_raw_any());
         }
 
