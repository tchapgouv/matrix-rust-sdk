--- conflicted
+++ resolved
@@ -93,8 +93,6 @@
 use tracing::{debug, error, warn};
 use url::Url;
 
-<<<<<<< HEAD
-=======
 use super::{room::Room, session_verification::SessionVerificationController, RUNTIME};
 use crate::{
     authentication::{HomeserverLoginDetails, OidcConfiguration, OidcError, SsoError, SsoHandler},
@@ -112,7 +110,6 @@
     ClientError,
 };
 
->>>>>>> 67961c90
 #[derive(Clone, uniffi::Record)]
 pub struct PusherIdentifiers {
     pub pushkey: String,
