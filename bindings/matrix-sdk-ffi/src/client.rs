use std::{
    collections::HashMap,
    fmt::Debug,
    path::PathBuf,
    sync::{Arc, OnceLock, RwLock},
    time::Duration,
};

use crate::client::BWIScanState::Infected;
use anyhow::{anyhow, Context as _};
use async_compat::get_runtime_handle;
<<<<<<< HEAD
use matrix_sdk::bwi_extensions::attachment::ClientAttachmentExt;
use matrix_sdk::bwi_extensions::client::BWIClientSetupExt;
=======
use futures_util::{pin_mut, StreamExt};
>>>>>>> 75311678
use matrix_sdk::{
    authentication::oauth::{
        AccountManagementActionFull, ClientId, OAuthAuthorizationData, OAuthSession,
    },
    event_cache::EventCacheError,
    media::{
        MediaFileHandle as SdkMediaFileHandle, MediaFormat, MediaRequestParameters,
        MediaRetentionPolicy, MediaThumbnailSettings,
    },
    room::access_rules::{AccessRule, RoomAccessRulesEventContent},
    ruma::{
        api::client::{
            discovery::get_authorization_server_metadata::msc2965::Prompt as RumaOidcPrompt,
            push::{EmailPusherData, PusherIds, PusherInit, PusherKind as RumaPusherKind},
            room::{create_room, Visibility},
            session::get_login_types,
            user_directory::search_users,
        },
        events::{
            room::{
                avatar::RoomAvatarEventContent, encryption::RoomEncryptionEventContent,
                message::MessageType,
            },
            AnyInitialStateEvent, InitialStateEvent,
        },
        serde::Raw,
        EventEncryptionAlgorithm, RoomId, TransactionId, UInt, UserId,
    },
    sliding_sync::Version as SdkSlidingSyncVersion,
    store::RoomLoadSettings as SdkRoomLoadSettings,
    AuthApi, AuthSession, Client as MatrixClient, SessionChange, SessionTokens,
    STATE_STORE_DATABASE_NAME,
};
<<<<<<< HEAD
use matrix_sdk_base_bwi::content_scanner::scan_state::BWIScanState as SDKScanState;
use matrix_sdk_ui::notification_client::{
    NotificationClient as MatrixNotificationClient,
    NotificationProcessSetup as MatrixNotificationProcessSetup,
=======
use matrix_sdk_ui::{
    notification_client::{
        NotificationClient as MatrixNotificationClient,
        NotificationProcessSetup as MatrixNotificationProcessSetup,
    },
    unable_to_decrypt_hook::UtdHookManager,
>>>>>>> 75311678
};
use mime::Mime;
use ruma::{
    api::client::{alias::get_alias, error::ErrorKind, uiaa::UserIdentifier},
    events::{
        direct::DirectEventContent,
        fully_read::FullyReadEventContent,
        identity_server::IdentityServerEventContent,
        ignored_user_list::IgnoredUserListEventContent,
        key::verification::request::ToDeviceKeyVerificationRequestEvent,
        marked_unread::{MarkedUnreadEventContent, UnstableMarkedUnreadEventContent},
        push_rules::PushRulesEventContent,
        room::{
            history_visibility::RoomHistoryVisibilityEventContent,
            join_rules::{
                AllowRule as RumaAllowRule, JoinRule as RumaJoinRule, RoomJoinRulesEventContent,
            },
            message::OriginalSyncRoomMessageEvent,
            power_levels::RoomPowerLevelsEventContent,
        },
        secret_storage::{
            default_key::SecretStorageDefaultKeyEventContent, key::SecretStorageKeyEventContent,
        },
        tag::TagEventContent,
        GlobalAccountDataEvent as RumaGlobalAccountDataEvent,
        GlobalAccountDataEventType as RumaGlobalAccountDataEventType,
        RoomAccountDataEvent as RumaRoomAccountDataEvent,
    },
    push::{HttpPusherData as RumaHttpPusherData, PushFormat as RumaPushFormat},
    OwnedServerName, RoomAliasId, RoomOrAliasId, ServerName,
};
use serde::{Deserialize, Serialize};
use serde_json::{json, Value};
use tokio::sync::broadcast::error::RecvError;
use tracing::{debug, error, warn};
use url::Url;

use super::{room::Room, session_verification::SessionVerificationController};
use crate::{
    authentication::{HomeserverLoginDetails, OidcConfiguration, OidcError, SsoError, SsoHandler},
    client,
    encryption::Encryption,
    notification::NotificationClient,
    notification_settings::NotificationSettings,
    room::RoomHistoryVisibility,
    room_directory_search::RoomDirectorySearch,
    room_preview::RoomPreview,
    ruma::{
        AccountDataEvent, AccountDataEventType, AuthData, InviteAvatars, MediaPreviewConfig,
        MediaPreviews, MediaSource, RoomAccountDataEvent, RoomAccountDataEventType,
    },
    sync_service::{SyncService, SyncServiceBuilder},
    task_handle::TaskHandle,
    utd::{UnableToDecryptDelegate, UtdHook},
    utils::AsyncRuntimeDropped,
    ClientError,
};

#[derive(Clone, uniffi::Record)]
pub struct PusherIdentifiers {
    pub pushkey: String,
    pub app_id: String,
}

impl From<PusherIdentifiers> for PusherIds {
    fn from(value: PusherIdentifiers) -> Self {
        Self::new(value.pushkey, value.app_id)
    }
}

#[derive(Clone, uniffi::Record)]
pub struct HttpPusherData {
    pub url: String,
    pub format: Option<PushFormat>,
    pub default_payload: Option<String>,
}

#[derive(Clone, uniffi::Enum)]
pub enum PusherKind {
    Http { data: HttpPusherData },
    Email,
}

/// The State that is indicated by the BWI Content Scanner
#[derive(Clone, uniffi::Enum)]
pub enum BWIScanState {
    /// The Content is marked as safe
    Trusted,

    /// The content is marked as infected and must not be loaded
    Infected,

    /// The mime type of the file is not allowed
    MimeTypeNotAllowed,

    /**
    The content can not be scanned.
    That could happen because the ContentScanner is not available
    or the content can not be uploaded.
    */
    Error,

    /// The scan process is triggered bug not finished
    InProgress,

    /// The file can no longer be found and can therefore not be scanned
    NotFound,
}

impl From<SDKScanState> for BWIScanState {
    fn from(value: SDKScanState) -> Self {
        match value {
            SDKScanState::Trusted => BWIScanState::Trusted,
            SDKScanState::Infected => BWIScanState::Infected,
            SDKScanState::Error => BWIScanState::Error,
            SDKScanState::InProgress => BWIScanState::InProgress,
            SDKScanState::NotFound => BWIScanState::NotFound,
            SDKScanState::MimeTypeNotAllowed => BWIScanState::MimeTypeNotAllowed,
        }
    }
}

impl TryFrom<PusherKind> for RumaPusherKind {
    type Error = anyhow::Error;

    fn try_from(value: PusherKind) -> anyhow::Result<Self> {
        match value {
            PusherKind::Http { data } => {
                let mut ruma_data = RumaHttpPusherData::new(data.url);
                if let Some(payload) = data.default_payload {
                    let json: Value = serde_json::from_str(&payload)?;
                    ruma_data.data.insert("default_payload".to_owned(), json);
                }
                ruma_data.format = data.format.map(Into::into);
                Ok(Self::Http(ruma_data))
            }
            PusherKind::Email => {
                let ruma_data = EmailPusherData::new();
                Ok(Self::Email(ruma_data))
            }
        }
    }
}

#[derive(Clone, uniffi::Enum)]
pub enum PushFormat {
    EventIdOnly,
}

impl From<PushFormat> for RumaPushFormat {
    fn from(value: PushFormat) -> Self {
        match value {
            client::PushFormat::EventIdOnly => Self::EventIdOnly,
        }
    }
}

#[matrix_sdk_ffi_macros::export(callback_interface)]
pub trait ClientDelegate: Sync + Send {
    fn did_receive_auth_error(&self, is_soft_logout: bool);
}

#[matrix_sdk_ffi_macros::export(callback_interface)]
pub trait ClientSessionDelegate: Sync + Send {
    fn retrieve_session_from_keychain(&self, user_id: String) -> Result<Session, ClientError>;
    fn save_session_in_keychain(&self, session: Session);
}

#[matrix_sdk_ffi_macros::export(callback_interface)]
pub trait ProgressWatcher: Send + Sync {
    fn transmission_progress(&self, progress: TransmissionProgress);
}

/// A listener to the global (client-wide) error reporter of the send queue.
#[matrix_sdk_ffi_macros::export(callback_interface)]
pub trait SendQueueRoomErrorListener: Sync + Send {
    /// Called every time the send queue has ran into an error for a given room,
    /// which will disable the send queue for that particular room.
    fn on_error(&self, room_id: String, error: ClientError);
}

/// A listener for changes of global account data events.
#[matrix_sdk_ffi_macros::export(callback_interface)]
pub trait AccountDataListener: Sync + Send {
    /// Called when a global account data event has changed.
    fn on_change(&self, event: AccountDataEvent);
}

/// A listener for changes of room account data events.
#[matrix_sdk_ffi_macros::export(callback_interface)]
pub trait RoomAccountDataListener: Sync + Send {
    /// Called when a room account data event was changed.
    fn on_change(&self, event: RoomAccountDataEvent, room_id: String);
}

#[derive(Clone, Copy, uniffi::Record)]
pub struct TransmissionProgress {
    pub current: u64,
    pub total: u64,
}

impl From<matrix_sdk::TransmissionProgress> for TransmissionProgress {
    fn from(value: matrix_sdk::TransmissionProgress) -> Self {
        Self {
            current: value.current.try_into().unwrap_or(u64::MAX),
            total: value.total.try_into().unwrap_or(u64::MAX),
        }
    }
}

#[derive(uniffi::Object)]
pub struct Client {
    pub(crate) inner: AsyncRuntimeDropped<MatrixClient>,
    delegate: OnceLock<Arc<dyn ClientDelegate>>,
    pub(crate) utd_hook_manager: OnceLock<Arc<UtdHookManager>>,
    session_verification_controller:
        Arc<tokio::sync::RwLock<Option<SessionVerificationController>>>,
    /// The path to the directory where the state store and the crypto store are
    /// located, if the `Client` instance has been built with a SQLite store
    /// backend.
    store_path: Option<PathBuf>,
}

impl Client {
    pub async fn new(
        sdk_client: MatrixClient,
        enable_oidc_refresh_lock: bool,
        session_delegate: Option<Arc<dyn ClientSessionDelegate>>,
        store_path: Option<PathBuf>,
    ) -> Result<Self, ClientError> {
        let session_verification_controller: Arc<
            tokio::sync::RwLock<Option<SessionVerificationController>>,
        > = Default::default();
        let controller = session_verification_controller.clone();
        sdk_client.add_event_handler(
            move |event: ToDeviceKeyVerificationRequestEvent| async move {
                if let Some(session_verification_controller) = &*controller.clone().read().await {
                    session_verification_controller
                        .process_incoming_verification_request(
                            &event.sender,
                            event.content.transaction_id,
                        )
                        .await;
                }
            },
        );

        let controller = session_verification_controller.clone();
        sdk_client.add_event_handler(move |event: OriginalSyncRoomMessageEvent| async move {
            if let MessageType::VerificationRequest(_) = &event.content.msgtype {
                if let Some(session_verification_controller) = &*controller.clone().read().await {
                    session_verification_controller
                        .process_incoming_verification_request(&event.sender, event.event_id)
                        .await;
                }
            }
        });

        let cross_process_store_locks_holder_name =
            sdk_client.cross_process_store_locks_holder_name().to_owned();

        let client = Client {
            inner: AsyncRuntimeDropped::new(sdk_client.clone()),
            delegate: OnceLock::new(),
            utd_hook_manager: OnceLock::new(),
            session_verification_controller,
            store_path,
        };

        if enable_oidc_refresh_lock {
            if session_delegate.is_none() {
                return Err(anyhow::anyhow!(
                    "missing session delegates when enabling the cross-process lock"
                ))?;
            }

            client
                .inner
                .oauth()
                .enable_cross_process_refresh_lock(cross_process_store_locks_holder_name)
                .await?;
        }

        if let Some(session_delegate) = session_delegate {
            client.inner.set_session_callbacks(
                {
                    let session_delegate = session_delegate.clone();
                    Box::new(move |client| {
                        let session_delegate = session_delegate.clone();
                        let user_id = client.user_id().context("user isn't logged in")?;
                        Ok(Self::retrieve_session(session_delegate, user_id)?)
                    })
                },
                {
                    let session_delegate = session_delegate.clone();
                    Box::new(move |client| {
                        let session_delegate = session_delegate.clone();
                        Ok(Self::save_session(session_delegate, client)?)
                    })
                },
            )?;
        }

        Ok(client)
    }
}

#[matrix_sdk_ffi_macros::export]
impl Client {
    /// Information about login options for the client's homeserver.
    pub async fn homeserver_login_details(&self) -> Arc<HomeserverLoginDetails> {
        let oauth = self.inner.oauth();
        let (supports_oidc_login, supported_oidc_prompts) = match oauth.server_metadata().await {
            Ok(metadata) => {
                let prompts =
                    metadata.prompt_values_supported.into_iter().map(Into::into).collect();

                (true, prompts)
            }
            Err(error) => {
                error!("Failed to fetch OIDC provider metadata: {error}");
                (false, Default::default())
            }
        };

        let supports_password_login = self.supports_password_login().await.ok().unwrap_or(false);
        let sliding_sync_version = self.sliding_sync_version();

        Arc::new(HomeserverLoginDetails {
            url: self.homeserver(),
            sliding_sync_version,
            supports_oidc_login,
            supported_oidc_prompts,
            supports_password_login,
        })
    }

    /// Login using a username and password.
    pub async fn login(
        &self,
        username: String,
        password: String,
        initial_device_name: Option<String>,
        device_id: Option<String>,
    ) -> Result<(), ClientError> {
        let mut builder = self.inner.matrix_auth().login_username(&username, &password);
        if let Some(initial_device_name) = initial_device_name.as_ref() {
            builder = builder.initial_device_display_name(initial_device_name);
        }
        if let Some(device_id) = device_id.as_ref() {
            builder = builder.device_id(device_id);
        }
        builder.send().await?;
        Ok(())
    }

    /// Login using JWT
    /// This is an implementation of the custom_login https://docs.rs/matrix-sdk/latest/matrix_sdk/matrix_auth/struct.MatrixAuth.html#method.login_custom
    /// For more information on logging in with JWT: https://element-hq.github.io/synapse/latest/jwt.html
    pub async fn custom_login_with_jwt(
        &self,
        jwt: String,
        initial_device_name: Option<String>,
        device_id: Option<String>,
    ) -> Result<(), ClientError> {
        let data = json!({ "token": jwt }).as_object().unwrap().clone();

        let mut builder = self.inner.matrix_auth().login_custom("org.matrix.login.jwt", data)?;

        if let Some(initial_device_name) = initial_device_name.as_ref() {
            builder = builder.initial_device_display_name(initial_device_name);
        }

        if let Some(device_id) = device_id.as_ref() {
            builder = builder.device_id(device_id);
        }

        builder.send().await?;
        Ok(())
    }

    /// Login using an email and password.
    pub async fn login_with_email(
        &self,
        email: String,
        password: String,
        initial_device_name: Option<String>,
        device_id: Option<String>,
    ) -> Result<(), ClientError> {
        let mut builder = self
            .inner
            .matrix_auth()
            .login_identifier(UserIdentifier::Email { address: email }, &password);

        if let Some(initial_device_name) = initial_device_name.as_ref() {
            builder = builder.initial_device_display_name(initial_device_name);
        }

        if let Some(device_id) = device_id.as_ref() {
            builder = builder.device_id(device_id);
        }

        builder.send().await?;

        Ok(())
    }

    /// Returns a handler to start the SSO login process.
    pub(crate) async fn start_sso_login(
        self: &Arc<Self>,
        redirect_url: String,
        idp_id: Option<String>,
    ) -> Result<Arc<SsoHandler>, SsoError> {
        let auth = self.inner.matrix_auth();
        let url = auth
            .get_sso_login_url(redirect_url.as_str(), idp_id.as_deref())
            .await
            .map_err(|e| SsoError::Generic { message: e.to_string() })?;
        Ok(Arc::new(SsoHandler { client: Arc::clone(self), url }))
    }

    /// Requests the URL needed for opening a web view using OIDC. Once the web
    /// view has succeeded, call `login_with_oidc_callback` with the callback it
    /// returns. If a failure occurs and a callback isn't available, make sure
    /// to call `abort_oidc_auth` to inform the client of this.
    ///
    /// # Arguments
    ///
    /// * `oidc_configuration` - The configuration used to load the credentials
    ///   of the client if it is already registered with the authorization
    ///   server, or register the client and store its credentials if it isn't.
    ///
    /// * `prompt` - The desired user experience in the web UI. No value means
    ///   that the user wishes to login into an existing account, and a value of
    ///   `Create` means that the user wishes to register a new account.
    ///
    /// * `login_hint` - A generic login hint that an identity provider can use
    ///   to pre-fill the login form. The format of this hint is not restricted
    ///   by the spec as external providers all have their own way to handle the hint.
    ///   However, it should be noted that when providing a user ID as a hint
    ///   for MAS (with no upstream provider), then the format to use is defined
    ///   by [MSC4198]: https://github.com/matrix-org/matrix-spec-proposals/pull/4198
    pub async fn url_for_oidc(
        &self,
        oidc_configuration: &OidcConfiguration,
        prompt: Option<OidcPrompt>,
        login_hint: Option<String>,
    ) -> Result<Arc<OAuthAuthorizationData>, OidcError> {
        let registration_data = oidc_configuration.registration_data()?;
        let redirect_uri = oidc_configuration.redirect_uri()?;

        let mut url_builder = self.inner.oauth().login(redirect_uri, None, Some(registration_data));

        if let Some(prompt) = prompt {
            url_builder = url_builder.prompt(vec![prompt.into()]);
        }
        if let Some(login_hint) = login_hint {
            url_builder = url_builder.login_hint(login_hint);
        }

        let data = url_builder.build().await?;

        Ok(Arc::new(data))
    }

    /// Aborts an existing OIDC login operation that might have been cancelled,
    /// failed etc.
    pub async fn abort_oidc_auth(&self, authorization_data: Arc<OAuthAuthorizationData>) {
        self.inner.oauth().abort_login(&authorization_data.state).await;
    }

    /// Completes the OIDC login process.
    pub async fn login_with_oidc_callback(&self, callback_url: String) -> Result<(), OidcError> {
        let url = Url::parse(&callback_url).or(Err(OidcError::CallbackUrlInvalid))?;

        self.inner.oauth().finish_login(url.into()).await?;

        Ok(())
    }

    pub async fn get_media_file(
        &self,
        media_source: Arc<MediaSource>,
        filename: Option<String>,
        mime_type: String,
        use_cache: bool,
        temp_dir: Option<String>,
    ) -> Result<Arc<MediaFileHandle>, ClientError> {
        let source = (*media_source).clone();
        let mime_type: mime::Mime = mime_type.parse()?;

        let handle = self
            .inner
            .media()
            .get_media_file(
                &MediaRequestParameters { source: source.media_source, format: MediaFormat::File },
                filename,
                &mime_type,
                use_cache,
                temp_dir,
            )
            .await?;

        Ok(Arc::new(MediaFileHandle::new(handle)))
    }

    /// Restores the client from a `Session`.
    ///
    /// It reloads the entire set of rooms from the previous session.
    ///
    /// If you want to control the amount of rooms to reloads, check
    /// [`Client::restore_session_with`].
    pub async fn restore_session(&self, session: Session) -> Result<(), ClientError> {
        self.restore_session_with(session, RoomLoadSettings::All).await
    }

    /// Restores the client from a `Session`.
    ///
    /// It reloads a set of rooms controlled by [`RoomLoadSettings`].
    pub async fn restore_session_with(
        &self,
        session: Session,
        room_load_settings: RoomLoadSettings,
    ) -> Result<(), ClientError> {
        let sliding_sync_version = session.sliding_sync_version.clone();
        let auth_session: AuthSession = session.try_into()?;

        self.inner
            .restore_session_with(
                auth_session,
                room_load_settings
                    .try_into()
                    .map_err(|error| ClientError::from_str(error, None))?,
            )
            .await?;
        self.inner.set_sliding_sync_version(sliding_sync_version.try_into()?);

        // BWI-specific
        if let Err(err) = self.inner.sync_settings().await {
            warn!("###BWI### Sync settings failed with error: {}", err)
        }
        // end BWI-specific

        Ok(())
    }

    /// Enables or disables all the room send queues at once.
    ///
    /// When connectivity is lost on a device, it is recommended to disable the
    /// room sending queues.
    ///
    /// This can be controlled for individual rooms, using
    /// [`Room::enable_send_queue`].
    pub async fn enable_all_send_queues(&self, enable: bool) {
        self.inner.send_queue().set_enabled(enable).await;
    }

    /// Subscribe to the global enablement status of the send queue, at the
    /// client-wide level.
    ///
    /// The given listener will be immediately called with the initial value of
    /// the enablement status.
    pub fn subscribe_to_send_queue_status(
        &self,
        listener: Box<dyn SendQueueRoomErrorListener>,
    ) -> Arc<TaskHandle> {
        let q = self.inner.send_queue();
        let mut subscriber = q.subscribe_errors();

        Arc::new(TaskHandle::new(get_runtime_handle().spawn(async move {
            // Respawn tasks for rooms that had unsent events. At this point we've just
            // created the subscriber, so it'll be notified about errors.
            q.respawn_tasks_for_rooms_with_unsent_requests().await;

            loop {
                match subscriber.recv().await {
                    Ok(report) => listener
                        .on_error(report.room_id.to_string(), ClientError::from_err(report.error)),
                    Err(err) => {
                        error!("error when listening to the send queue error reporter: {err}");
                    }
                }
            }
        })))
    }

    /// Subscribe to updates of global account data events.
    ///
    /// Be careful that only the most recent value can be observed. Subscribers
    /// are notified when a new value is sent, but there is no guarantee that
    /// they will see all values.
    pub fn observe_account_data_event(
        &self,
        event_type: AccountDataEventType,
        listener: Box<dyn AccountDataListener>,
    ) -> Arc<TaskHandle> {
        macro_rules! observe {
            ($t:ty, $cb: expr) => {{
                // Using an Arc here is mandatory or else the subscriber will never trigger
                let observer =
                    Arc::new(self.inner.observe_events::<RumaGlobalAccountDataEvent<$t>, ()>());

                Arc::new(TaskHandle::new(get_runtime_handle().spawn(async move {
                    let mut subscriber = observer.subscribe();
                    loop {
                        if let Some(next) = subscriber.next().await {
                            $cb(next.0);
                        }
                    }
                })))
            }};

            ($t:ty) => {{
                observe!($t, |event: RumaGlobalAccountDataEvent<$t>| {
                    listener.on_change(event.into());
                })
            }};
        }

        match event_type {
            AccountDataEventType::Direct => {
                observe!(DirectEventContent)
            }
            AccountDataEventType::IdentityServer => {
                observe!(IdentityServerEventContent)
            }
            AccountDataEventType::IgnoredUserList => {
                observe!(IgnoredUserListEventContent)
            }
            AccountDataEventType::PushRules => {
                observe!(PushRulesEventContent, |event: RumaGlobalAccountDataEvent<
                    PushRulesEventContent,
                >| {
                    if let Ok(event) = event.try_into() {
                        listener.on_change(event);
                    }
                })
            }
            AccountDataEventType::SecretStorageDefaultKey => {
                observe!(SecretStorageDefaultKeyEventContent)
            }
            AccountDataEventType::SecretStorageKey { key_id } => {
                observe!(SecretStorageKeyEventContent, |event: RumaGlobalAccountDataEvent<
                    SecretStorageKeyEventContent,
                >| {
                    if event.content.key_id != key_id {
                        return;
                    }
                    if let Ok(event) = event.try_into() {
                        listener.on_change(event);
                    }
                })
            }
        }
    }

    /// Subscribe to updates of room account data events.
    ///
    /// Be careful that only the most recent value can be observed. Subscribers
    /// are notified when a new value is sent, but there is no guarantee that
    /// they will see all values.
    pub fn observe_room_account_data_event(
        &self,
        room_id: String,
        event_type: RoomAccountDataEventType,
        listener: Box<dyn RoomAccountDataListener>,
    ) -> Result<Arc<TaskHandle>, ClientError> {
        macro_rules! observe {
            ($t:ty, $cb: expr) => {{
                // Using an Arc here is mandatory or else the subscriber will never trigger
                let observer =
                    Arc::new(self.inner.observe_room_events::<RumaRoomAccountDataEvent<$t>, ()>(
                        &RoomId::parse(&room_id)?,
                    ));

                Ok(Arc::new(TaskHandle::new(get_runtime_handle().spawn(async move {
                    let mut subscriber = observer.subscribe();
                    loop {
                        if let Some(next) = subscriber.next().await {
                            $cb(next.0);
                        }
                    }
                }))))
            }};

            ($t:ty) => {{
                observe!($t, |event: RumaRoomAccountDataEvent<$t>| {
                    listener.on_change(event.into(), room_id.clone());
                })
            }};
        }

        match event_type {
            RoomAccountDataEventType::FullyRead => {
                observe!(FullyReadEventContent)
            }
            RoomAccountDataEventType::MarkedUnread => {
                observe!(MarkedUnreadEventContent)
            }
            RoomAccountDataEventType::Tag => {
                observe!(TagEventContent, |event: RumaRoomAccountDataEvent<TagEventContent>| {
                    if let Ok(event) = event.try_into() {
                        listener.on_change(event, room_id.clone());
                    }
                })
            }
            RoomAccountDataEventType::UnstableMarkedUnread => {
                observe!(UnstableMarkedUnreadEventContent)
            }
        }
    }

    /// Allows generic GET requests to be made through the SDKs internal HTTP
    /// client
    pub async fn get_url(&self, url: String) -> Result<String, ClientError> {
        let http_client = self.inner.http_client();
        Ok(http_client.get(url).send().await?.text().await?)
    }

    /// Empty the server version and unstable features cache.
    ///
    /// Since the SDK caches server capabilities (versions and unstable
    /// features), it's possible to have a stale entry in the cache. This
    /// functions makes it possible to force reset it.
    pub async fn reset_server_capabilities(&self) -> Result<(), ClientError> {
        Ok(self.inner.reset_server_capabilities().await?)
    }
}

impl Client {
    /// Whether or not the client's homeserver supports the password login flow.
    pub(crate) async fn supports_password_login(&self) -> anyhow::Result<bool> {
        let login_types = self.inner.matrix_auth().get_login_types().await?;
        let supports_password = login_types
            .flows
            .iter()
            .any(|login_type| matches!(login_type, get_login_types::v3::LoginType::Password(_)));
        Ok(supports_password)
    }
}

#[matrix_sdk_ffi_macros::export]
impl Client {
    /// The sliding sync version.
    pub fn sliding_sync_version(&self) -> SlidingSyncVersion {
        self.inner.sliding_sync_version().into()
    }

    /// Find all sliding sync versions that are available.
    ///
    /// Be careful: This method may hit the store and will send new requests for
    /// each call. It can be costly to call it repeatedly.
    ///
    /// If `.well-known` or `/versions` is unreachable, it will simply move
    /// potential sliding sync versions aside. No error will be reported.
    pub async fn available_sliding_sync_versions(&self) -> Vec<SlidingSyncVersion> {
        self.inner.available_sliding_sync_versions().await.into_iter().map(Into::into).collect()
    }

    /// Sets the [ClientDelegate] which will inform about authentication errors.
    /// Returns an error if the delegate was already set.
    pub fn set_delegate(
        self: Arc<Self>,
        delegate: Option<Box<dyn ClientDelegate>>,
    ) -> Result<Option<Arc<TaskHandle>>, ClientError> {
        if self.delegate.get().is_some() {
            return Err(ClientError::Generic {
                msg: "Delegate already initialized".to_owned(),
                details: None,
            });
        }

        Ok(delegate.map(|delegate| {
            let mut session_change_receiver = self.inner.subscribe_to_session_changes();
            let client_clone = self.clone();
            let session_change_task = get_runtime_handle().spawn(async move {
                loop {
                    match session_change_receiver.recv().await {
                        Ok(session_change) => client_clone.process_session_change(session_change),
                        Err(receive_error) => {
                            if let RecvError::Closed = receive_error {
                                break;
                            }
                        }
                    }
                }
            });

            self.delegate.get_or_init(|| Arc::from(delegate));

            Arc::new(TaskHandle::new(session_change_task))
        }))
    }

    /// Sets the [UnableToDecryptDelegate] which will inform about UTDs.
    /// Returns an error if the delegate was already set.
    pub async fn set_utd_delegate(
        self: Arc<Self>,
        utd_delegate: Box<dyn UnableToDecryptDelegate>,
    ) -> Result<(), ClientError> {
        if self.utd_hook_manager.get().is_some() {
            return Err(ClientError::Generic {
                msg: "UTD delegate already initialized".to_owned(),
                details: None,
            });
        }

        // UTDs detected before this duration may be reclassified as "late decryption"
        // events (or discarded, if they get decrypted fast enough).
        const UTD_HOOK_GRACE_PERIOD: Duration = Duration::from_secs(60);

        let mut utd_hook_manager = UtdHookManager::new(
            Arc::new(UtdHook { delegate: utd_delegate.into() }),
            (*self.inner).clone(),
        )
        .with_max_delay(UTD_HOOK_GRACE_PERIOD);

        if let Err(e) = utd_hook_manager.reload_from_store().await {
            error!("Unable to reload UTD hook data from data store: {}", e);
            // Carry on with the setup anyway; we shouldn't fail setup just
            // because the UTD hook failed to load its data.
        }

        self.utd_hook_manager.get_or_init(|| Arc::new(utd_hook_manager));

        Ok(())
    }

    pub fn session(&self) -> Result<Session, ClientError> {
        Self::session_inner((*self.inner).clone())
    }

    pub async fn account_url(
        &self,
        action: Option<AccountManagementAction>,
    ) -> Result<Option<String>, ClientError> {
        if !matches!(self.inner.auth_api(), Some(AuthApi::OAuth(..))) {
            return Ok(None);
        }

        let mut url_builder = match self.inner.oauth().account_management_url().await {
            Ok(Some(url_builder)) => url_builder,
            Ok(None) => return Ok(None),
            Err(e) => {
                error!("Failed retrieving account management URL: {e}");
                return Err(e.into());
            }
        };

        if let Some(action) = action {
            url_builder = url_builder.action(action.into());
        }

        Ok(Some(url_builder.build().to_string()))
    }

    pub fn user_id(&self) -> Result<String, ClientError> {
        let user_id = self.inner.user_id().context("No User ID found")?;
        Ok(user_id.to_string())
    }

    /// The server name part of the current user ID
    pub fn user_id_server_name(&self) -> Result<String, ClientError> {
        let user_id = self.inner.user_id().context("No User ID found")?;
        Ok(user_id.server_name().to_string())
    }

    pub async fn display_name(&self) -> Result<String, ClientError> {
        let display_name =
            self.inner.account().get_display_name().await?.context("No User ID found")?;
        Ok(display_name)
    }

    pub async fn set_display_name(&self, name: String) -> Result<(), ClientError> {
        self.inner
            .account()
            .set_display_name(Some(name.as_str()))
            .await
            .context("Unable to set display name")?;
        Ok(())
    }

    pub async fn upload_avatar(&self, mime_type: String, data: Vec<u8>) -> Result<(), ClientError> {
        let mime: Mime = mime_type.parse()?;
        self.inner.account().upload_avatar(&mime, data).await?;
        Ok(())
    }

    pub async fn remove_avatar(&self) -> Result<(), ClientError> {
        self.inner.account().set_avatar_url(None).await?;
        Ok(())
    }

    /// Sends a request to retrieve the avatar URL. Will fill the cache used by
    /// [`Self::cached_avatar_url`] on success.
    pub async fn avatar_url(&self) -> Result<Option<String>, ClientError> {
        let avatar_url = self.inner.account().get_avatar_url().await?;

        Ok(avatar_url.map(|u| u.to_string()))
    }

    /// Retrieves an avatar cached from a previous call to [`Self::avatar_url`].
    pub async fn cached_avatar_url(&self) -> Result<Option<String>, ClientError> {
        Ok(self.inner.account().get_cached_avatar_url().await?.map(Into::into))
    }

    pub fn device_id(&self) -> Result<String, ClientError> {
        let device_id = self.inner.device_id().context("No Device ID found")?;
        Ok(device_id.to_string())
    }

    pub async fn create_room(
        &self,
        request: CreateRoomParameters,
        is_federated: bool,
    ) -> Result<String, ClientError> {
        let response = self.inner.create_room(request.try_into()?, is_federated).await?;
        Ok(String::from(response.room_id()))
    }

    /// Get the content of the event of the given type out of the account data
    /// store.
    ///
    /// It will be returned as a JSON string.
    pub async fn account_data(&self, event_type: String) -> Result<Option<String>, ClientError> {
        let event = self.inner.account().account_data_raw(event_type.into()).await?;
        Ok(event.map(|e| e.json().get().to_owned()))
    }

    /// Set the given account data content for the given event type.
    ///
    /// It should be supplied as a JSON string.
    pub async fn set_account_data(
        &self,
        event_type: String,
        content: String,
    ) -> Result<(), ClientError> {
        let raw_content = Raw::from_json_string(content)?;
        self.inner.account().set_account_data_raw(event_type.into(), raw_content).await?;
        Ok(())
    }

    // BWI-specific
    pub async fn get_file_size_limit_for_file_upload(&self) -> Result<u64, ClientError> {
        self.inner
            .get_size_limit_for_file_upload()
            .await
            .map(|size| size.0)
            .ok_or(ClientError::Generic { msg: "File size limit not synced".to_string(), details: None, })
    }
    // end BWI-specific

    pub async fn upload_media(
        &self,
        mime_type: String,
        data: Vec<u8>,
        progress_watcher: Option<Box<dyn ProgressWatcher>>,
    ) -> Result<String, ClientError> {
        let mime_type: mime::Mime = mime_type.parse().context("Parsing mime type")?;
        let request = self.inner.media().upload(&mime_type, data, None);

        if let Some(progress_watcher) = progress_watcher {
            let mut subscriber = request.subscribe_to_send_progress();
            get_runtime_handle().spawn(async move {
                while let Some(progress) = subscriber.next().await {
                    progress_watcher.transmission_progress(progress.into());
                }
            });
        }

        let response = request.await?;

        Ok(String::from(response.content_uri))
    }

    pub async fn get_media_content(
        &self,
        media_source: Arc<MediaSource>,
    ) -> Result<Vec<u8>, ClientError> {
        let source = (*media_source).clone().media_source;

        debug!(?source, "requesting media file");
        Ok(self
            .inner
            .media()
            .get_media_content(&MediaRequestParameters { source, format: MediaFormat::File }, true)
            .await?)
    }

    pub async fn get_media_thumbnail(
        &self,
        media_source: Arc<MediaSource>,
        width: u64,
        height: u64,
    ) -> Result<Vec<u8>, ClientError> {
        let source = (*media_source).clone().media_source;

        debug!(?source, width, height, "requesting media thumbnail");
        Ok(self
            .inner
            .media()
            .get_media_content(
                &MediaRequestParameters {
                    source,
                    format: MediaFormat::Thumbnail(MediaThumbnailSettings::new(
                        UInt::new(width).unwrap(),
                        UInt::new(height).unwrap(),
                    )),
                },
                true,
            )
            .await?)
    }

    pub fn set_content_scanner_url(&self, _url: String) {}

    pub async fn get_content_scanner_result_for_attachment(
        &self,
        _media_source: Arc<MediaSource>,
    ) -> Result<BWIScanState, ClientError> {
        Ok(Infected)
    }

    pub async fn download_attachment_from_content_scanner(
        &self,
        _media_source: Arc<MediaSource>,
    ) -> Result<Vec<u8>, ClientError> {
        Err(anyhow!("This method is not implemented, but your file is infected anyway!").into())
    }

    pub async fn get_session_verification_controller(
        &self,
    ) -> Result<Arc<SessionVerificationController>, ClientError> {
        if let Some(session_verification_controller) =
            &*self.session_verification_controller.read().await
        {
            return Ok(Arc::new(session_verification_controller.clone()));
        }
        let user_id = self.inner.user_id().context("Failed retrieving current user_id")?;
        let user_identity = self
            .inner
            .encryption()
            .get_user_identity(user_id)
            .await?
            .context("Failed retrieving user identity")?;

        let session_verification_controller = SessionVerificationController::new(
            self.inner.encryption(),
            user_identity,
            self.inner.account(),
        );

        *self.session_verification_controller.write().await =
            Some(session_verification_controller.clone());

        Ok(Arc::new(session_verification_controller))
    }

    /// Log the current user out.
    pub async fn logout(&self) -> Result<(), ClientError> {
        Ok(self.inner.logout().await?)
    }

    /// Registers a pusher with given parameters
    pub async fn set_pusher(
        &self,
        identifiers: PusherIdentifiers,
        kind: PusherKind,
        app_display_name: String,
        device_display_name: String,
        profile_tag: Option<String>,
        lang: String,
    ) -> Result<(), ClientError> {
        let ids = identifiers.into();

        let pusher_init = PusherInit {
            ids,
            kind: kind.try_into()?,
            app_display_name,
            device_display_name,
            profile_tag,
            lang,
        };
        self.inner.pusher().set(pusher_init.into()).await?;
        Ok(())
    }

    /// Deletes a pusher of given pusher ids
    pub async fn delete_pusher(&self, identifiers: PusherIdentifiers) -> Result<(), ClientError> {
        self.inner.pusher().delete(identifiers.into()).await?;
        Ok(())
    }

    /// The homeserver this client is configured to use.
    pub fn homeserver(&self) -> String {
        self.inner.homeserver().to_string()
    }

    /// The URL of the server.
    ///
    /// Not to be confused with the `Self::homeserver`. `server` is usually
    /// the server part in a user ID, e.g. with `@mnt_io:matrix.org`, here
    /// `matrix.org` is the server, whilst `matrix-client.matrix.org` is the
    /// homeserver (at the time of writing — 2024-08-28).
    ///
    /// This value is optional depending on how the `Client` has been built.
    /// If it's been built from a homeserver URL directly, we don't know the
    /// server. However, if the `Client` has been built from a server URL or
    /// name, then the homeserver has been discovered, and we know both.
    pub fn server(&self) -> Option<String> {
        self.inner.server().map(ToString::to_string)
    }

    pub fn rooms(&self) -> Vec<Arc<Room>> {
        self.inner
            .rooms()
            .into_iter()
            .map(|room| Arc::new(Room::new(room, self.utd_hook_manager.get().cloned())))
            .collect()
    }

    /// Get a room by its ID.
    ///
    /// # Arguments
    ///
    /// * `room_id` - The ID of the room to get.
    ///
    /// # Returns
    ///
    /// A `Result` containing an optional room, or a `ClientError`.
    /// This method will not initialize the room's timeline or populate it with
    /// events.
    pub fn get_room(&self, room_id: String) -> Result<Option<Arc<Room>>, ClientError> {
        let room_id = RoomId::parse(room_id)?;
        let sdk_room = self.inner.get_room(&room_id);

        let room =
            sdk_room.map(|room| Arc::new(Room::new(room, self.utd_hook_manager.get().cloned())));
        Ok(room)
    }

    pub fn get_dm_room(&self, user_id: String) -> Result<Option<Arc<Room>>, ClientError> {
        let user_id = UserId::parse(user_id)?;
        let sdk_room = self.inner.get_dm_room(&user_id);
        let dm =
            sdk_room.map(|room| Arc::new(Room::new(room, self.utd_hook_manager.get().cloned())));
        Ok(dm)
    }

    pub async fn search_users(
        &self,
        search_term: String,
        limit: u64,
    ) -> Result<SearchUsersResults, ClientError> {
        let response = self.inner.search_users(&search_term, limit).await?;
        Ok(SearchUsersResults::from(response))
    }

    pub async fn get_profile(&self, user_id: String) -> Result<UserProfile, ClientError> {
        let owned_user_id = UserId::parse(user_id.clone())?;

        let response = self.inner.account().fetch_user_profile_of(&owned_user_id).await?;

        Ok(UserProfile {
            user_id,
            display_name: response.displayname.clone(),
            avatar_url: response.avatar_url.as_ref().map(|url| url.to_string()),
        })
    }

    pub async fn notification_client(
        self: Arc<Self>,
        process_setup: NotificationProcessSetup,
    ) -> Result<Arc<NotificationClient>, ClientError> {
        Ok(Arc::new(NotificationClient {
            inner: MatrixNotificationClient::new((*self.inner).clone(), process_setup.into())
                .await?,
            client: self.clone(),
        }))
    }

    pub fn sync_service(&self) -> Arc<SyncServiceBuilder> {
        SyncServiceBuilder::new((*self.inner).clone(), self.utd_hook_manager.get().cloned())
    }

    pub async fn get_notification_settings(&self) -> Arc<NotificationSettings> {
        let inner = self.inner.notification_settings().await;

        Arc::new(NotificationSettings::new((*self.inner).clone(), inner))
    }

    pub fn encryption(self: Arc<Self>) -> Arc<Encryption> {
        Arc::new(Encryption { inner: self.inner.encryption(), _client: self.clone() })
    }

    // Ignored users

    pub async fn ignored_users(&self) -> Result<Vec<String>, ClientError> {
        if let Some(raw_content) = self
            .inner
            .account()
            .fetch_account_data(RumaGlobalAccountDataEventType::IgnoredUserList)
            .await?
        {
            let content = raw_content.deserialize_as::<IgnoredUserListEventContent>()?;
            let user_ids: Vec<String> =
                content.ignored_users.keys().map(|id| id.to_string()).collect();

            return Ok(user_ids);
        }

        Ok(vec![])
    }

    pub async fn ignore_user(&self, user_id: String) -> Result<(), ClientError> {
        let user_id = UserId::parse(user_id)?;
        self.inner.account().ignore_user(&user_id).await?;
        Ok(())
    }

    pub async fn unignore_user(&self, user_id: String) -> Result<(), ClientError> {
        let user_id = UserId::parse(user_id)?;
        self.inner.account().unignore_user(&user_id).await?;
        Ok(())
    }

    pub fn subscribe_to_ignored_users(
        &self,
        listener: Box<dyn IgnoredUsersListener>,
    ) -> Arc<TaskHandle> {
        let mut subscriber = self.inner.subscribe_to_ignore_user_list_changes();
        Arc::new(TaskHandle::new(get_runtime_handle().spawn(async move {
            while let Some(user_ids) = subscriber.next().await {
                listener.call(user_ids);
            }
        })))
    }

    pub fn room_directory_search(&self) -> Arc<RoomDirectorySearch> {
        Arc::new(RoomDirectorySearch::new(
            matrix_sdk::room_directory_search::RoomDirectorySearch::new((*self.inner).clone()),
        ))
    }

    /// Join a room by its ID.
    ///
    /// Use this method when the homeserver already knows of the given room ID.
    /// Otherwise use `join_room_by_id_or_alias` so you can pass a list of
    /// server names for the homeserver to find the room.
    pub async fn join_room_by_id(&self, room_id: String) -> Result<Arc<Room>, ClientError> {
        let room_id = RoomId::parse(room_id)?;
        let room = self.inner.join_room_by_id(room_id.as_ref()).await?;
        Ok(Arc::new(Room::new(room, self.utd_hook_manager.get().cloned())))
    }

    /// Join a room by its ID or alias.
    ///
    /// When supplying the room's ID, you can also supply a list of server names
    /// for the homeserver to find the room. Typically these server names
    /// come from a permalink's `via` parameters, or from resolving a room's
    /// alias into an ID.
    pub async fn join_room_by_id_or_alias(
        &self,
        room_id_or_alias: String,
        server_names: Vec<String>,
    ) -> Result<Arc<Room>, ClientError> {
        let room_id = RoomOrAliasId::parse(&room_id_or_alias)?;
        let server_names = server_names
            .iter()
            .map(|name| OwnedServerName::try_from(name.as_str()))
            .collect::<Result<Vec<_>, _>>()?;
        let room =
            self.inner.join_room_by_id_or_alias(room_id.as_ref(), server_names.as_ref()).await?;
        Ok(Arc::new(Room::new(room, self.utd_hook_manager.get().cloned())))
    }

    /// Knock on a room to join it using its ID or alias.
    pub async fn knock(
        &self,
        room_id_or_alias: String,
        reason: Option<String>,
        server_names: Vec<String>,
    ) -> Result<Arc<Room>, ClientError> {
        let room_id = RoomOrAliasId::parse(&room_id_or_alias)?;
        let server_names =
            server_names.iter().map(ServerName::parse).collect::<Result<Vec<_>, _>>()?;
        let room = self.inner.knock(room_id, reason, server_names).await?;
        Ok(Arc::new(Room::new(room, self.utd_hook_manager.get().cloned())))
    }

    pub async fn get_recently_visited_rooms(&self) -> Result<Vec<String>, ClientError> {
        Ok(self
            .inner
            .account()
            .get_recently_visited_rooms()
            .await?
            .into_iter()
            .map(Into::into)
            .collect())
    }

    pub async fn track_recently_visited_room(&self, room: String) -> Result<(), ClientError> {
        let room_id = RoomId::parse(room)?;
        self.inner.account().track_recently_visited_room(room_id).await?;
        Ok(())
    }

    /// Resolves the given room alias to a room ID (and a list of servers), if
    /// possible.
    pub async fn resolve_room_alias(
        &self,
        room_alias: String,
    ) -> Result<Option<ResolvedRoomAlias>, ClientError> {
        let room_alias = RoomAliasId::parse(&room_alias)?;
        match self.inner.resolve_room_alias(&room_alias).await {
            Ok(response) => Ok(Some(response.into())),
            Err(error) => match error.client_api_error_kind() {
                // The room alias wasn't found, so we return None.
                Some(ErrorKind::NotFound) => Ok(None),
                // In any other case we just return the error, mapped.
                _ => Err(error.into()),
            },
        }
    }

    /// Checks if a room alias exists in the current homeserver.
    pub async fn room_alias_exists(&self, room_alias: String) -> Result<bool, ClientError> {
        self.resolve_room_alias(room_alias).await.map(|ret| ret.is_some())
    }

    /// Given a room id, get the preview of a room, to interact with it.
    ///
    /// The list of `via_servers` must be a list of servers that know
    /// about the room and can resolve it, and that may appear as a `via`
    /// parameter in e.g. a permalink URL. This list can be empty.
    pub async fn get_room_preview_from_room_id(
        &self,
        room_id: String,
        via_servers: Vec<String>,
    ) -> Result<Arc<RoomPreview>, ClientError> {
        let room_id = RoomId::parse(&room_id).context("room_id is not a valid room id")?;

        let via_servers = via_servers
            .into_iter()
            .map(ServerName::parse)
            .collect::<Result<Vec<_>, _>>()
            .context("at least one `via` server name is invalid")?;

        // The `into()` call below doesn't work if I do `(&room_id).into()`, so I let
        // rustc win that one fight.
        let room_id: &RoomId = &room_id;

        let room_preview = self.inner.get_room_preview(room_id.into(), via_servers).await?;

        Ok(Arc::new(RoomPreview::new(self.inner.clone(), room_preview)))
    }

    /// Given a room alias, get the preview of a room, to interact with it.
    pub async fn get_room_preview_from_room_alias(
        &self,
        room_alias: String,
    ) -> Result<Arc<RoomPreview>, ClientError> {
        let room_alias =
            RoomAliasId::parse(&room_alias).context("room_alias is not a valid room alias")?;

        // The `into()` call below doesn't work if I do `(&room_id).into()`, so I let
        // rustc win that one fight.
        let room_alias: &RoomAliasId = &room_alias;

        let room_preview = self.inner.get_room_preview(room_alias.into(), Vec::new()).await?;

        Ok(Arc::new(RoomPreview::new(self.inner.clone(), room_preview)))
    }

    /// Waits until an at least partially synced room is received, and returns
    /// it.
    ///
    /// **Note: this function will loop endlessly until either it finds the room
    /// or an externally set timeout happens.**
    pub async fn await_room_remote_echo(&self, room_id: String) -> Result<Arc<Room>, ClientError> {
        let room_id = RoomId::parse(room_id)?;
        Ok(Arc::new(Room::new(
            self.inner.await_room_remote_echo(&room_id).await,
            self.utd_hook_manager.get().cloned(),
        )))
    }

    /// Lets the user know whether this is an `m.login.password` based
    /// auth and if the account can actually be deactivated
    pub fn can_deactivate_account(&self) -> bool {
        matches!(self.inner.auth_api(), Some(AuthApi::Matrix(_)))
    }

    /// Deactivate this account definitively.
    /// Similarly to `encryption::reset_identity` this
    /// will only work with password-based authentication (`m.login.password`)
    ///
    /// # Arguments
    ///
    /// * `auth_data` - This request uses the [User-Interactive Authentication
    ///   API][uiaa]. The first request needs to set this to `None` and will
    ///   always fail and the same request needs to be made but this time with
    ///   some `auth_data` provided.
    pub async fn deactivate_account(
        &self,
        auth_data: Option<AuthData>,
        erase_data: bool,
    ) -> Result<(), ClientError> {
        if let Some(auth_data) = auth_data {
            _ = self.inner.account().deactivate(None, Some(auth_data.into()), erase_data).await?;
        } else {
            _ = self.inner.account().deactivate(None, None, erase_data).await?;
        }

        Ok(())
    }

    /// Checks if a room alias is not in use yet.
    ///
    /// Returns:
    /// - `Ok(true)` if the room alias is available.
    /// - `Ok(false)` if it's not (the resolve alias request returned a `404`
    ///   status code).
    /// - An `Err` otherwise.
    pub async fn is_room_alias_available(&self, alias: String) -> Result<bool, ClientError> {
        let alias = RoomAliasId::parse(alias)?;
        self.inner.is_room_alias_available(&alias).await.map_err(Into::into)
    }

    /// Set the media retention policy.
    pub async fn set_media_retention_policy(
        &self,
        policy: MediaRetentionPolicy,
    ) -> Result<(), ClientError> {
        let closure = async || -> Result<_, EventCacheError> {
            let store = self.inner.event_cache_store().lock().await?;
            Ok(store.set_media_retention_policy(policy).await?)
        };

        Ok(closure().await?)
    }

    /// Clear all the non-critical caches for this Client instance.
    ///
    /// WARNING: This will clear all the caches, including the base store (state
    /// store), so callers must make sure that any sync is inactive before
    /// calling this method. In particular, the `SyncService` must not be
    /// running. After the method returns, the Client will be in an unstable
    /// state, and it is required that the caller reinstantiates a new
    /// Client instance, be it via dropping the previous and re-creating it,
    /// restarting their application, or any other similar means.
    ///
    /// - This will get rid of the backing state store file, if provided.
    /// - This will empty all the room's persisted event caches, so all rooms
    ///   will start as if they were empty.
    /// - This will empty the media cache according to the current media
    ///   retention policy.
    pub async fn clear_caches(&self) -> Result<(), ClientError> {
        let closure = async || -> Result<_, ClientError> {
            // Clean up the media cache according to the current media retention policy.
            self.inner
                .event_cache_store()
                .lock()
                .await
                .map_err(EventCacheError::from)?
                .clean_up_media_cache()
                .await
                .map_err(EventCacheError::from)?;

            // Clear all the room chunks. It's important to *not* call
            // `EventCacheStore::clear_all_rooms_chunks` here, because there might be live
            // observers of the linked chunks, and that would cause some very bad state
            // mismatch.
            self.inner.event_cache().clear_all_rooms().await?;

            // Delete the state store file, if it exists.
            if let Some(store_path) = &self.store_path {
                debug!("Removing the state store: {}", store_path.display());

                // The state store and the crypto store both live in the same store path, so we
                // can't blindly delete the directory.
                //
                // Delete the state store SQLite file, as well as the write-ahead log (WAL) and
                // shared-memory (SHM) files, if they exist.

                for file_name in [
                    PathBuf::from(STATE_STORE_DATABASE_NAME),
                    PathBuf::from(format!("{STATE_STORE_DATABASE_NAME}.wal")),
                    PathBuf::from(format!("{STATE_STORE_DATABASE_NAME}.shm")),
                ] {
                    let file_path = store_path.join(file_name);
                    if file_path.exists() {
                        debug!("Removing file: {}", file_path.display());
                        std::fs::remove_file(&file_path).map_err(|err| ClientError::Generic {
                            msg: format!(
                                "couldn't delete the state store file {}: {err}",
                                file_path.display()
                            ),
                            details: None,
                        })?;
                    }
                }
            }

            Ok(())
        };

        closure().await
    }

    /// Checks if the server supports the report room API.
    pub async fn is_report_room_api_supported(&self) -> Result<bool, ClientError> {
        Ok(self.inner.server_versions().await?.contains(&ruma::api::MatrixVersion::V1_13))
    }

    /// Subscribe to changes in the media preview configuration.
    pub async fn subscribe_to_media_preview_config(
        &self,
        listener: Box<dyn MediaPreviewConfigListener>,
    ) -> Result<Arc<TaskHandle>, ClientError> {
        let (initial_value, stream) = self.inner.account().observe_media_preview_config().await?;
        Ok(Arc::new(TaskHandle::new(get_runtime_handle().spawn(async move {
            // Send the initial value to the listener.
            listener.on_change(initial_value.map(|config| config.into()));
            // Listen for changes and notify the listener.
            pin_mut!(stream);
            while let Some(media_preview_config) = stream.next().await {
                listener.on_change(Some(media_preview_config.into()));
            }
        }))))
    }

    /// Set the media previews timeline display policy
    pub async fn set_media_preview_display_policy(
        &self,
        policy: MediaPreviews,
    ) -> Result<(), ClientError> {
        self.inner.account().set_media_previews_display_policy(policy.into()).await?;
        Ok(())
    }

    /// Get the media previews timeline display policy
    /// currently stored in the cache.
    pub async fn get_media_preview_display_policy(
        &self,
    ) -> Result<Option<MediaPreviews>, ClientError> {
        let configuration = self.inner.account().get_media_preview_config_event_content().await?;
        match configuration {
            Some(configuration) => Ok(Some(configuration.media_previews.into())),
            None => Ok(None),
        }
    }

    /// Set the invite request avatars display policy
    pub async fn set_invite_avatars_display_policy(
        &self,
        policy: InviteAvatars,
    ) -> Result<(), ClientError> {
        self.inner.account().set_invite_avatars_display_policy(policy.into()).await?;
        Ok(())
    }

    /// Get the invite request avatars display policy
    /// currently stored in the cache.
    pub async fn get_invite_avatars_display_policy(
        &self,
    ) -> Result<Option<InviteAvatars>, ClientError> {
        let configuration = self.inner.account().get_media_preview_config_event_content().await?;
        match configuration {
            Some(configuration) => Ok(Some(configuration.invite_avatars.into())),
            None => Ok(None),
        }
    }

    /// Fetch the media preview configuration from the server.
    pub async fn fetch_media_preview_config(
        &self,
    ) -> Result<Option<MediaPreviewConfig>, ClientError> {
        Ok(self.inner.account().fetch_media_preview_config_event_content().await?.map(Into::into))
    }
}

#[matrix_sdk_ffi_macros::export(callback_interface)]
pub trait MediaPreviewConfigListener: Sync + Send {
    fn on_change(&self, media_preview_config: Option<MediaPreviewConfig>);
}

#[matrix_sdk_ffi_macros::export(callback_interface)]
pub trait IgnoredUsersListener: Sync + Send {
    fn call(&self, ignored_user_ids: Vec<String>);
}

#[derive(uniffi::Enum)]
pub enum NotificationProcessSetup {
    MultipleProcesses,
    SingleProcess { sync_service: Arc<SyncService> },
}

impl From<NotificationProcessSetup> for MatrixNotificationProcessSetup {
    fn from(value: NotificationProcessSetup) -> Self {
        match value {
            NotificationProcessSetup::MultipleProcesses => {
                MatrixNotificationProcessSetup::MultipleProcesses
            }
            NotificationProcessSetup::SingleProcess { sync_service } => {
                MatrixNotificationProcessSetup::SingleProcess {
                    sync_service: sync_service.inner.clone(),
                }
            }
        }
    }
}

/// Information about a room, that was resolved from a room alias.
#[derive(uniffi::Record)]
pub struct ResolvedRoomAlias {
    /// The room ID that the alias resolved to.
    pub room_id: String,
    /// A list of servers that can be used to find the room by its room ID.
    pub servers: Vec<String>,
}

impl From<get_alias::v3::Response> for ResolvedRoomAlias {
    fn from(value: get_alias::v3::Response) -> Self {
        Self {
            room_id: value.room_id.to_string(),
            servers: value.servers.iter().map(ToString::to_string).collect(),
        }
    }
}

#[derive(uniffi::Record)]
pub struct SearchUsersResults {
    pub results: Vec<UserProfile>,
    pub limited: bool,
}

impl From<search_users::v3::Response> for SearchUsersResults {
    fn from(value: search_users::v3::Response) -> Self {
        let results: Vec<UserProfile> = value.results.iter().map(UserProfile::from).collect();
        SearchUsersResults { results, limited: value.limited }
    }
}

#[derive(uniffi::Record)]
pub struct UserProfile {
    pub user_id: String,
    pub display_name: Option<String>,
    pub avatar_url: Option<String>,
}

impl From<&search_users::v3::User> for UserProfile {
    fn from(value: &search_users::v3::User) -> Self {
        UserProfile {
            user_id: value.user_id.to_string(),
            display_name: value.display_name.clone(),
            avatar_url: value.avatar_url.as_ref().map(|url| url.to_string()),
        }
    }
}

impl Client {
    fn process_session_change(&self, session_change: SessionChange) {
        if let Some(delegate) = self.delegate.get().cloned() {
            debug!("Applying session change: {session_change:?}");
            get_runtime_handle().spawn_blocking(move || match session_change {
                SessionChange::UnknownToken { soft_logout } => {
                    delegate.did_receive_auth_error(soft_logout);
                }
                SessionChange::TokensRefreshed => {}
            });
        } else {
            debug!(
                "No client delegate found, session change couldn't be applied: {session_change:?}"
            );
        }
    }

    fn retrieve_session(
        session_delegate: Arc<dyn ClientSessionDelegate>,
        user_id: &UserId,
    ) -> anyhow::Result<SessionTokens> {
        Ok(session_delegate.retrieve_session_from_keychain(user_id.to_string())?.into_tokens())
    }

    fn session_inner(client: matrix_sdk::Client) -> Result<Session, ClientError> {
        let auth_api = client.auth_api().context("Missing authentication API")?;

        let homeserver_url = client.homeserver().into();
        let sliding_sync_version = client.sliding_sync_version();

        Session::new(auth_api, homeserver_url, sliding_sync_version.into())
    }

    fn save_session(
        session_delegate: Arc<dyn ClientSessionDelegate>,
        client: matrix_sdk::Client,
    ) -> anyhow::Result<()> {
        let session = Self::session_inner(client)?;
        session_delegate.save_session_in_keychain(session);
        Ok(())
    }
}

/// Configure how many rooms will be restored when restoring the session with
/// [`Client::restore_session_with`].
///
/// Please, see the documentation of [`matrix_sdk::store::RoomLoadSettings`] to
/// learn more.
#[derive(uniffi::Enum)]
pub enum RoomLoadSettings {
    /// Load all rooms from the `StateStore` into the in-memory state store
    /// `BaseStateStore`.
    All,

    /// Load a single room from the `StateStore` into the in-memory state
    /// store `BaseStateStore`.
    ///
    /// Please, be careful with this option. Read the documentation of
    /// [`RoomLoadSettings`].
    One { room_id: String },
}

impl TryInto<SdkRoomLoadSettings> for RoomLoadSettings {
    type Error = String;

    fn try_into(self) -> Result<SdkRoomLoadSettings, Self::Error> {
        Ok(match self {
            Self::All => SdkRoomLoadSettings::All,
            Self::One { room_id } => {
                SdkRoomLoadSettings::One(RoomId::parse(room_id).map_err(|error| error.to_string())?)
            }
        })
    }
}

#[derive(uniffi::Record)]
pub struct NotificationPowerLevels {
    pub room: i32,
}

impl From<NotificationPowerLevels> for ruma::power_levels::NotificationPowerLevels {
    fn from(value: NotificationPowerLevels) -> Self {
        let mut notification_power_levels = Self::new();
        notification_power_levels.room = value.room.into();
        notification_power_levels
    }
}

#[derive(uniffi::Record)]
pub struct PowerLevels {
    pub users_default: Option<i32>,
    pub events_default: Option<i32>,
    pub state_default: Option<i32>,
    pub ban: Option<i32>,
    pub kick: Option<i32>,
    pub redact: Option<i32>,
    pub invite: Option<i32>,
    pub notifications: Option<NotificationPowerLevels>,
    pub users: HashMap<String, i32>,
    pub events: HashMap<String, i32>,
}

impl From<PowerLevels> for RoomPowerLevelsEventContent {
    fn from(value: PowerLevels) -> Self {
        let mut power_levels = RoomPowerLevelsEventContent::new();

        if let Some(users_default) = value.users_default {
            power_levels.users_default = users_default.into();
        }
        if let Some(state_default) = value.state_default {
            power_levels.state_default = state_default.into();
        }
        if let Some(events_default) = value.events_default {
            power_levels.events_default = events_default.into();
        }
        if let Some(ban) = value.ban {
            power_levels.ban = ban.into();
        }
        if let Some(kick) = value.kick {
            power_levels.kick = kick.into();
        }
        if let Some(redact) = value.redact {
            power_levels.redact = redact.into();
        }
        if let Some(invite) = value.invite {
            power_levels.invite = invite.into();
        }
        if let Some(notifications) = value.notifications {
            power_levels.notifications = notifications.into()
        }
        power_levels.users = value
            .users
            .iter()
            .filter_map(|(user_id, power_level)| match UserId::parse(user_id) {
                Ok(id) => Some((id, (*power_level).into())),
                Err(e) => {
                    error!(user_id, "Skipping invalid user ID, error: {e}");
                    None
                }
            })
            .collect();

        power_levels.events = value
            .events
            .iter()
            .map(|(event_type, power_level)| {
                let event_type: ruma::events::TimelineEventType = event_type.as_str().into();
                (event_type, (*power_level).into())
            })
            .collect();

        power_levels
    }
}

#[derive(uniffi::Record)]
pub struct CreateRoomParameters {
    #[uniffi(default = None)]
    pub access_rules_override: Option<AccessRule>,
    pub name: Option<String>,
    #[uniffi(default = None)]
    pub topic: Option<String>,
    pub is_encrypted: bool,
    #[uniffi(default = false)]
    pub is_direct: bool,
    pub visibility: RoomVisibility,
    pub preset: RoomPreset,
    #[uniffi(default = None)]
    pub invite: Option<Vec<String>>,
    #[uniffi(default = None)]
    pub avatar: Option<String>,
    #[uniffi(default = None)]
    pub power_level_content_override: Option<PowerLevels>,
    #[uniffi(default = None)]
    pub join_rule_override: Option<JoinRule>,
    #[uniffi(default = None)]
    pub history_visibility_override: Option<RoomHistoryVisibility>,
    #[uniffi(default = None)]
    pub canonical_alias: Option<String>,
}

impl TryFrom<CreateRoomParameters> for create_room::v3::Request {
    type Error = ClientError;

    fn try_from(value: CreateRoomParameters) -> Result<create_room::v3::Request, Self::Error> {
        let mut request = create_room::v3::Request::new();
        request.name = value.name;
        request.topic = value.topic;
        request.is_direct = value.is_direct;
        request.visibility = value.visibility.into();
        request.preset = Some(value.preset.into());
        request.room_alias_name = value.canonical_alias;
        request.invite = match value.invite {
            Some(invite) => invite
                .iter()
                .filter_map(|user_id| match UserId::parse(user_id) {
                    Ok(id) => Some(id),
                    Err(e) => {
                        error!(user_id, "Skipping invalid user ID, error: {e}");
                        None
                    }
                })
                .collect(),
            None => vec![],
        };

        let mut initial_state: Vec<Raw<AnyInitialStateEvent>> = vec![];

        if let Some(access_rules_override) = value.access_rules_override {
            let content = RoomAccessRulesEventContent::new(access_rules_override);
            initial_state.push(InitialStateEvent::new(content).to_raw_any());
        }

        if value.is_encrypted {
            let content =
                RoomEncryptionEventContent::new(EventEncryptionAlgorithm::MegolmV1AesSha2);
            initial_state.push(InitialStateEvent::new(content).to_raw_any());
        }

        if let Some(url) = value.avatar {
            let mut content = RoomAvatarEventContent::new();
            content.url = Some(url.into());
            initial_state.push(InitialStateEvent::new(content).to_raw_any());
        }

        if let Some(join_rule_override) = value.join_rule_override {
            let content = RoomJoinRulesEventContent::new(join_rule_override.try_into()?);
            initial_state.push(InitialStateEvent::new(content).to_raw_any());
        }

        if let Some(history_visibility_override) = value.history_visibility_override {
            let content =
                RoomHistoryVisibilityEventContent::new(history_visibility_override.try_into()?);
            initial_state.push(InitialStateEvent::new(content).to_raw_any());
        }

        request.initial_state = initial_state;

        if let Some(power_levels) = value.power_level_content_override {
            match Raw::new(&power_levels.into()) {
                Ok(power_levels) => {
                    request.power_level_content_override = Some(power_levels);
                }
                Err(e) => {
                    return Err(ClientError::Generic {
                        msg: format!("Failed to serialize power levels, error: {e}"),
                        details: Some(format!("{e:?}")),
                    });
                }
            }
        }

        Ok(request)
    }
}

#[derive(uniffi::Enum)]
pub enum RoomVisibility {
    /// Indicates that the room will be shown in the published room list.
    Public,

    /// Indicates that the room will not be shown in the published room list.
    Private,

    /// A custom value that's not present in the spec.
    Custom { value: String },
}

impl From<RoomVisibility> for Visibility {
    fn from(value: RoomVisibility) -> Self {
        match value {
            RoomVisibility::Public => Self::Public,
            RoomVisibility::Private => Self::Private,
            RoomVisibility::Custom { value } => value.as_str().into(),
        }
    }
}

impl From<Visibility> for RoomVisibility {
    fn from(value: Visibility) -> Self {
        match value {
            Visibility::Public => Self::Public,
            Visibility::Private => Self::Private,
            _ => Self::Custom { value: value.as_str().to_owned() },
        }
    }
}

#[derive(uniffi::Enum)]
#[allow(clippy::enum_variant_names)]
pub enum RoomPreset {
    /// `join_rules` is set to `invite` and `history_visibility` is set to
    /// `shared`.
    PrivateChat,

    /// `join_rules` is set to `public` and `history_visibility` is set to
    /// `shared`.
    PublicChat,

    /// Same as `PrivateChat`, but all initial invitees get the same power level
    /// as the creator.
    TrustedPrivateChat,
}

impl From<RoomPreset> for create_room::v3::RoomPreset {
    fn from(value: RoomPreset) -> Self {
        match value {
            RoomPreset::PrivateChat => Self::PrivateChat,
            RoomPreset::PublicChat => Self::PublicChat,
            RoomPreset::TrustedPrivateChat => Self::TrustedPrivateChat,
        }
    }
}

#[derive(uniffi::Record)]
pub struct Session {
    // Same fields as the Session type in matrix-sdk, just simpler types
    /// The access token used for this session.
    pub access_token: String,
    /// The token used for [refreshing the access token], if any.
    ///
    /// [refreshing the access token]: https://spec.matrix.org/v1.3/client-server-api/#refreshing-access-tokens
    pub refresh_token: Option<String>,
    /// The user the access token was issued for.
    pub user_id: String,
    /// The ID of the client device.
    pub device_id: String,

    // FFI-only fields (for now)
    /// The URL for the homeserver used for this session.
    pub homeserver_url: String,
    /// Additional data for this session if OpenID Connect was used for
    /// authentication.
    pub oidc_data: Option<String>,
    /// The sliding sync version used for this session.
    pub sliding_sync_version: SlidingSyncVersion,
}

impl Session {
    fn new(
        auth_api: AuthApi,
        homeserver_url: String,
        sliding_sync_version: SlidingSyncVersion,
    ) -> Result<Session, ClientError> {
        match auth_api {
            // Build the session from the regular Matrix Auth Session.
            AuthApi::Matrix(a) => {
                let matrix_sdk::authentication::matrix::MatrixSession {
                    meta: matrix_sdk::SessionMeta { user_id, device_id },
                    tokens: matrix_sdk::SessionTokens { access_token, refresh_token },
                } = a.session().context("Missing session")?;

                Ok(Session {
                    access_token,
                    refresh_token,
                    user_id: user_id.to_string(),
                    device_id: device_id.to_string(),
                    homeserver_url,
                    oidc_data: None,
                    sliding_sync_version,
                })
            }
            // Build the session from the OIDC UserSession.
            AuthApi::OAuth(api) => {
                let matrix_sdk::authentication::oauth::UserSession {
                    meta: matrix_sdk::SessionMeta { user_id, device_id },
                    tokens: matrix_sdk::SessionTokens { access_token, refresh_token },
                } = api.user_session().context("Missing session")?;
                let client_id = api.client_id().context("OIDC client ID is missing.")?.clone();
                let oidc_data = OidcSessionData { client_id };

                let oidc_data = serde_json::to_string(&oidc_data).ok();
                Ok(Session {
                    access_token,
                    refresh_token,
                    user_id: user_id.to_string(),
                    device_id: device_id.to_string(),
                    homeserver_url,
                    oidc_data,
                    sliding_sync_version,
                })
            }
            _ => Err(anyhow!("Unknown authentication API").into()),
        }
    }

    fn into_tokens(self) -> matrix_sdk::SessionTokens {
        SessionTokens { access_token: self.access_token, refresh_token: self.refresh_token }
    }
}

impl TryFrom<Session> for AuthSession {
    type Error = ClientError;
    fn try_from(value: Session) -> Result<Self, Self::Error> {
        let Session {
            access_token,
            refresh_token,
            user_id,
            device_id,
            homeserver_url: _,
            oidc_data,
            sliding_sync_version: _,
        } = value;

        if let Some(oidc_data) = oidc_data {
            // Create an OidcSession.
            let oidc_data = serde_json::from_str::<OidcSessionData>(&oidc_data)?;

            let user_session = matrix_sdk::authentication::oauth::UserSession {
                meta: matrix_sdk::SessionMeta {
                    user_id: user_id.try_into()?,
                    device_id: device_id.into(),
                },
                tokens: matrix_sdk::SessionTokens { access_token, refresh_token },
            };

            let session = OAuthSession { client_id: oidc_data.client_id, user: user_session };

            Ok(AuthSession::OAuth(session.into()))
        } else {
            // Create a regular Matrix Session.
            let session = matrix_sdk::authentication::matrix::MatrixSession {
                meta: matrix_sdk::SessionMeta {
                    user_id: user_id.try_into()?,
                    device_id: device_id.into(),
                },
                tokens: matrix_sdk::SessionTokens { access_token, refresh_token },
            };

            Ok(AuthSession::Matrix(session))
        }
    }
}

/// Represents a client registration against an OpenID Connect authentication
/// issuer.
#[derive(Serialize, Deserialize)]
pub(crate) struct OidcSessionData {
    client_id: ClientId,
}

#[derive(uniffi::Enum)]
pub enum AccountManagementAction {
    Profile,
    SessionsList,
    SessionView { device_id: String },
    SessionEnd { device_id: String },
    AccountDeactivate,
    CrossSigningReset,
}

impl From<AccountManagementAction> for AccountManagementActionFull {
    fn from(value: AccountManagementAction) -> Self {
        match value {
            AccountManagementAction::Profile => Self::Profile,
            AccountManagementAction::SessionsList => Self::SessionsList,
            AccountManagementAction::SessionView { device_id } => {
                Self::SessionView { device_id: device_id.into() }
            }
            AccountManagementAction::SessionEnd { device_id } => {
                Self::SessionEnd { device_id: device_id.into() }
            }
            AccountManagementAction::AccountDeactivate => Self::AccountDeactivate,
            AccountManagementAction::CrossSigningReset => Self::CrossSigningReset,
        }
    }
}

#[matrix_sdk_ffi_macros::export]
fn gen_transaction_id() -> String {
    TransactionId::new().to_string()
}

/// A file handle that takes ownership of a media file on disk. When the handle
/// is dropped, the file will be removed from the disk.
#[derive(uniffi::Object)]
pub struct MediaFileHandle {
    inner: RwLock<Option<SdkMediaFileHandle>>,
}

impl MediaFileHandle {
    pub(crate) fn new(handle: SdkMediaFileHandle) -> Self {
        Self { inner: RwLock::new(Some(handle)) }
    }
}

#[matrix_sdk_ffi_macros::export]
impl MediaFileHandle {
    /// Get the media file's path.
    pub fn path(&self) -> Result<String, ClientError> {
        Ok(self
            .inner
            .read()
            .unwrap()
            .as_ref()
            .context("MediaFileHandle must not be used after calling persist")?
            .path()
            .to_str()
            .unwrap()
            .to_owned())
    }

    pub fn persist(&self, path: String) -> Result<bool, ClientError> {
        let mut guard = self.inner.write().unwrap();
        Ok(
            match guard
                .take()
                .context("MediaFileHandle was already persisted")?
                .persist(path.as_ref())
            {
                Ok(_) => true,
                Err(e) => {
                    *guard = Some(e.file);
                    false
                }
            },
        )
    }
}

#[derive(Clone, uniffi::Enum)]
pub enum SlidingSyncVersion {
    None,
    Native,
}

impl From<SdkSlidingSyncVersion> for SlidingSyncVersion {
    fn from(value: SdkSlidingSyncVersion) -> Self {
        match value {
            SdkSlidingSyncVersion::None => Self::None,
            SdkSlidingSyncVersion::Native => Self::Native,
        }
    }
}

impl TryFrom<SlidingSyncVersion> for SdkSlidingSyncVersion {
    type Error = ClientError;

    fn try_from(value: SlidingSyncVersion) -> Result<Self, Self::Error> {
        Ok(match value {
            SlidingSyncVersion::None => Self::None,
            SlidingSyncVersion::Native => Self::Native,
        })
    }
}

#[derive(Clone, uniffi::Enum)]
pub enum OidcPrompt {
    /// The Authorization Server should prompt the End-User to create a user
    /// account.
    ///
    /// Defined in [Initiating User Registration via OpenID Connect](https://openid.net/specs/openid-connect-prompt-create-1_0.html).
    Create,

    /// The Authorization Server should prompt the End-User for
    /// reauthentication.
    Login,

    /// The Authorization Server should prompt the End-User for consent before
    /// returning information to the Client.
    Consent,

    /// An unknown value.
    Unknown { value: String },
}

impl From<RumaOidcPrompt> for OidcPrompt {
    fn from(value: RumaOidcPrompt) -> Self {
        match value {
            RumaOidcPrompt::Create => Self::Create,
            value => match value.as_str() {
                "consent" => Self::Consent,
                "login" => Self::Login,
                _ => Self::Unknown { value: value.to_string() },
            },
        }
    }
}

impl From<OidcPrompt> for RumaOidcPrompt {
    fn from(value: OidcPrompt) -> Self {
        match value {
            OidcPrompt::Create => Self::Create,
            OidcPrompt::Consent => Self::from("consent"),
            OidcPrompt::Login => Self::from("login"),
            OidcPrompt::Unknown { value } => value.into(),
        }
    }
}

/// The rule used for users wishing to join this room.
#[derive(Debug, Clone, uniffi::Enum)]
pub enum JoinRule {
    /// Anyone can join the room without any prior action.
    Public,

    /// A user who wishes to join the room must first receive an invite to the
    /// room from someone already inside of the room.
    Invite,

    /// Users can join the room if they are invited, or they can request an
    /// invite to the room.
    ///
    /// They can be allowed (invited) or denied (kicked/banned) access.
    Knock,

    /// Reserved but not yet implemented by the Matrix specification.
    Private,

    /// Users can join the room if they are invited, or if they meet any of the
    /// conditions described in a set of [`AllowRule`]s.
    Restricted { rules: Vec<AllowRule> },

    /// Users can join the room if they are invited, or if they meet any of the
    /// conditions described in a set of [`AllowRule`]s, or they can request
    /// an invite to the room.
    KnockRestricted { rules: Vec<AllowRule> },

    /// A custom join rule, up for interpretation by the consumer.
    Custom {
        /// The string representation for this custom rule.
        repr: String,
    },
}

/// An allow rule which defines a condition that allows joining a room.
#[derive(Debug, Clone, uniffi::Enum)]
pub enum AllowRule {
    /// Only a member of the `room_id` Room can join the one this rule is used
    /// in.
    RoomMembership { room_id: String },

    /// A custom allow rule implementation, containing its JSON representation
    /// as a `String`.
    Custom { json: String },
}

impl TryFrom<JoinRule> for RumaJoinRule {
    type Error = ClientError;

    fn try_from(value: JoinRule) -> Result<Self, Self::Error> {
        match value {
            JoinRule::Public => Ok(Self::Public),
            JoinRule::Invite => Ok(Self::Invite),
            JoinRule::Knock => Ok(Self::Knock),
            JoinRule::Private => Ok(Self::Private),
            JoinRule::Restricted { rules } => {
                let rules = ruma_allow_rules_from_ffi(rules)?;
                Ok(Self::Restricted(ruma::events::room::join_rules::Restricted::new(rules)))
            }
            JoinRule::KnockRestricted { rules } => {
                let rules = ruma_allow_rules_from_ffi(rules)?;
                Ok(Self::KnockRestricted(ruma::events::room::join_rules::Restricted::new(rules)))
            }
            JoinRule::Custom { repr } => Ok(serde_json::from_str(&repr)?),
        }
    }
}

fn ruma_allow_rules_from_ffi(value: Vec<AllowRule>) -> Result<Vec<RumaAllowRule>, ClientError> {
    let mut ret = Vec::with_capacity(value.len());
    for rule in value {
        let rule: Result<RumaAllowRule, ClientError> = rule.try_into();
        match rule {
            Ok(rule) => ret.push(rule),
            Err(error) => return Err(error),
        }
    }
    Ok(ret)
}

impl TryFrom<AllowRule> for RumaAllowRule {
    type Error = ClientError;

    fn try_from(value: AllowRule) -> Result<Self, Self::Error> {
        match value {
            AllowRule::RoomMembership { room_id } => {
                let room_id = RoomId::parse(room_id)?;
                Ok(Self::RoomMembership(ruma::events::room::join_rules::RoomMembership::new(
                    room_id,
                )))
            }
            AllowRule::Custom { json } => Ok(Self::_Custom(Box::new(serde_json::from_str(&json)?))),
        }
    }
}

impl TryFrom<RumaJoinRule> for JoinRule {
    type Error = String;
    fn try_from(value: RumaJoinRule) -> Result<Self, Self::Error> {
        match value {
            RumaJoinRule::Knock => Ok(JoinRule::Knock),
            RumaJoinRule::Public => Ok(JoinRule::Public),
            RumaJoinRule::Private => Ok(JoinRule::Private),
            RumaJoinRule::KnockRestricted(restricted) => {
                let rules = restricted.allow.into_iter().map(TryInto::try_into).collect::<Result<
                    Vec<_>,
                    Self::Error,
                >>(
                )?;
                Ok(JoinRule::KnockRestricted { rules })
            }
            RumaJoinRule::Restricted(restricted) => {
                let rules = restricted.allow.into_iter().map(TryInto::try_into).collect::<Result<
                    Vec<_>,
                    Self::Error,
                >>(
                )?;
                Ok(JoinRule::Restricted { rules })
            }
            RumaJoinRule::Invite => Ok(JoinRule::Invite),
            RumaJoinRule::_Custom(_) => Ok(JoinRule::Custom { repr: value.as_str().to_owned() }),
            _ => Err(format!("Unknown JoinRule: {:?}", value)),
        }
    }
}

impl TryFrom<RumaAllowRule> for AllowRule {
    type Error = String;
    fn try_from(value: RumaAllowRule) -> Result<Self, Self::Error> {
        match value {
            RumaAllowRule::RoomMembership(membership) => {
                Ok(AllowRule::RoomMembership { room_id: membership.room_id.to_string() })
            }
            RumaAllowRule::_Custom(repr) => {
                let json = serde_json::to_string(&repr)
                    .map_err(|e| format!("Couldn't serialize custom AllowRule: {e:?}"))?;
                Ok(Self::Custom { json })
            }
            _ => Err(format!("Invalid AllowRule: {:?}", value)),
        }
    }
}<|MERGE_RESOLUTION|>--- conflicted
+++ resolved
@@ -9,12 +9,9 @@
 use crate::client::BWIScanState::Infected;
 use anyhow::{anyhow, Context as _};
 use async_compat::get_runtime_handle;
-<<<<<<< HEAD
+use futures_util::{pin_mut, StreamExt};
 use matrix_sdk::bwi_extensions::attachment::ClientAttachmentExt;
 use matrix_sdk::bwi_extensions::client::BWIClientSetupExt;
-=======
-use futures_util::{pin_mut, StreamExt};
->>>>>>> 75311678
 use matrix_sdk::{
     authentication::oauth::{
         AccountManagementActionFull, ClientId, OAuthAuthorizationData, OAuthSession,
@@ -48,19 +45,14 @@
     AuthApi, AuthSession, Client as MatrixClient, SessionChange, SessionTokens,
     STATE_STORE_DATABASE_NAME,
 };
-<<<<<<< HEAD
-use matrix_sdk_base_bwi::content_scanner::scan_state::BWIScanState as SDKScanState;
-use matrix_sdk_ui::notification_client::{
-    NotificationClient as MatrixNotificationClient,
-    NotificationProcessSetup as MatrixNotificationProcessSetup,
-=======
 use matrix_sdk_ui::{
     notification_client::{
         NotificationClient as MatrixNotificationClient,
         NotificationProcessSetup as MatrixNotificationProcessSetup,
     },
     unable_to_decrypt_hook::UtdHookManager,
->>>>>>> 75311678
+# BWI imports
+use matrix_sdk_base_bwi::content_scanner::scan_state::BWIScanState as SDKScanState;
 };
 use mime::Mime;
 use ruma::{
