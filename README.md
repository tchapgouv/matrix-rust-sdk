<<<<<<< HEAD
<div style="display: flex; align-items: center; justify-content: center; flex-direction: column;">
  <img src="https://gitlab.opencode.de/bwi/bundesmessenger/info/-/raw/main/images/logo.png?inline=false" alt="BundesMessenger Logo" width="128" height="128">
  <h2>BundesMessenger - Matrix Rust SDK</h2>
</div>

----

BundesMessenger - Matrix Rust SDK ist ein Matrix Client-Server SDK basierend
auf [Matrix Rust SDK](https://github.com/matrix-org/matrix-rust-sdk).
Das SDK wird verwendet
von [BundesMessenger X Android](https://gitlab.opencode.de/bwi/bundesmessenger/clients/bundesmessenger-x-android.git)
und [BundesMessenger X iOS](https://gitlab.opencode.de/bwi/bundesmessenger/clients/bundesmessenger-x-ios.git).
=======
<h1 align="center">Matrix Rust SDK</h1>
<div align="center">
    <i>Your all-in-one toolkit for creating Matrix clients with Rust, from simple bots to full-featured apps.</i>
    <br/><br/>
    <img src="contrib/logo.svg">
    <br>
    <hr>
    <a href="https://github.com/matrix-org/matrix-rust-sdk/releases">
        <img src="https://img.shields.io/github/v/release/matrix-org/matrix-rust-sdk?style=flat&labelColor=1C2E27&color=66845F&logo=GitHub&logoColor=white"></a>
    <a href="https://crates.io/crates/matrix-sdk/">
        <img src="https://img.shields.io/crates/v/matrix-sdk?style=flat&labelColor=1C2E27&color=66845F&logo=Rust&logoColor=white"></a>
    <a href="https://codecov.io/gh/matrix-org/matrix-rust-sdk">
        <img src="https://img.shields.io/codecov/c/gh/matrix-org/matrix-rust-sdk?style=flat&labelColor=1C2E27&color=66845F&logo=Codecov&logoColor=white"></a>
    <br>
    <a href="https://docs.rs/matrix-sdk/">
        <img src="https://img.shields.io/docsrs/matrix-sdk?style=flat&labelColor=1C2E27&color=66845F&logo=Rust&logoColor=white"></a>
    <a href="https://github.com/matrix-org/matrix-rust-sdk/actions/workflows/ci.yml">
        <img src="https://img.shields.io/github/actions/workflow/status/matrix-org/matrix-rust-sdk/ci.yml?style=flat&labelColor=1C2E27&color=66845F&logo=GitHub%20Actions&logoColor=white"></a>
    <br>
    <br>
</div>


The Matrix Rust SDK is a collection of libraries that make it easier to build
[Matrix] clients in [Rust]. It takes care of the low-level details like encryption,
syncing, and room state, so you can focus on your app's logic and UI. Whether
you're writing a small bot, a desktop client, or something in between, the SDK
is designed to be flexible, async-friendly, and ready to use out of the box.
>>>>>>> 1e938df9

## Repository

https://gitlab.opencode.de/bwi/bundesmessenger/clients/bundesmessenger-matrix-rust-sdk.git

<<<<<<< HEAD
## Fehler und Verbesserungsvorschläge

https://gitlab.opencode.de/bwi/bundesmessenger/clients/bundesmessenger-matrix-rust-sdk/-/issues
=======
The Matrix Rust SDK is made up of several crates that build on top of each other. Here are the key ones:

- [matrix-sdk-ui](https://docs.rs/matrix-sdk-ui/latest/matrix_sdk_ui/) – A high-level client library that makes it easy to build
  full-featured UI clients with minimal setup. Check out our reference client,
  [multiverse](https://github.com/matrix-org/matrix-rust-sdk/tree/main/labs/multiverse), for an example.
- [matrix-sdk](https://docs.rs/matrix-sdk/latest/matrix_sdk/) – A mid-level client library, ideal for building bots, custom
  clients, or higher-level abstractions. You can find example usage in the
  [examples directory](https://github.com/matrix-org/matrix-rust-sdk/tree/main/examples).
- [matrix-sdk-crypto](https://docs.rs/matrix-sdk-crypto/latest/matrix_sdk_crypto/) – A standalone encryption state machine with no network I/O,
  providing end-to-end encryption support for Matrix clients and libraries.
  See the [crypto tutorial](https://docs.rs/matrix-sdk-crypto/latest/matrix_sdk_crypto/tutorial/index.html)
  for a step-by-step introduction.
>>>>>>> 1e938df9

## Struktur

<<<<<<< HEAD
Die Struktur des SDKs orientiert sich primär an
der [Struktur des Matrix-Rust-SDK](https://github.com/matrix-org/matrix-rust-sdk?tab=readme-ov-file#project-structure).

Daneben enthält dieses Rust-SDK noch weitere Crates:
=======
The library is considered production ready and backs multiple client
implementations such as Element X
[[1]](https://github.com/element-hq/element-x-ios)
[[2]](https://github.com/element-hq/element-x-android),
[Fractal](https://gitlab.gnome.org/World/fractal) and [iamb](https://github.com/ulyssa/iamb). Client developers should feel
confident to build upon it.

Development of the SDK has been primarily sponsored by Element though accepts
contributions from all.
>>>>>>> 1e938df9

* **matirx-sdk-base-bwi** - Alle Bundesmessenger-Erweiterungen, welche keine Abhängigkeiten zu den bestehenden
  matirx-sdk crates haben.
* **matirx-sdk-bwi** - Alle Bundesmessenger-Erweiterungen, welche Abhängigkeiten zu der matirx-sdk crate haben.

<<<<<<< HEAD
## Abhängigkeiten
=======
The higher-level crates of the Matrix Rust SDK can be embedded in other
environments such as Swift, Kotlin, JavaScript, and Node.js. Check out the
[bindings/](./bindings/) directory to learn more about how to integrate the SDK
into your language of choice.
>>>>>>> 1e938df9


[Matrix Rust SDK](https://github.com/matrix-org/matrix-rust-sdk)

## Für Entwickler

### Commit-Hooks

Durch das erstmalige ausführen von `cargo test` werden die Git-Hooks automatisch initialisiert.
Ob die Initialisierung erfolgreich war, kann mit `less .git/hooks/pre-commit` überprüft werden.

Wenn der Output `.git/hooks/pre-commit: No such file or directory` lautet, so muss zuerst ein _.git/hooks_-Verzeichnis
mittels `mkdir .git/hooks` erzeugt werden.
Anschließend können mittels `rusty-hook init` die hooks initialisiert werden.

### Für Android

Das Rust-SDK wird mittels eines *.aar Archives in den Android Messenger X eingebunden.
Zur Erstellung dieses Archives wird folgender Befehl im root dieses Projektes ausgeführt:

```./android-scripts/build.sh -p . -t $TARGET_ARCHITECTURE $PROFILE```

Dabei ist `$TARGET_ARCHITECTURE` die Zielarchitektur (z.B. `aarch64-linux-android`, `i686-linux-android` oder
`armv7-linux-androideabi`).
`$PROFILE` kann dabei durch `-r` ersetzt werden, wenn es sich um einen Build für ein Release handeln soll.

Das entstandene *.aar Archiv kann dann von der Android-App verwendet werden.
Genauere Informationen dazu können dem _BundesMessenger X Android_ Projekt entnommen werden.

### Für iOS

Das Rust-SDK wird mittels eines GitSubmoduls eingebunden.
Anschießend wird ein Swift-Package erzeugt, welches von XCode angesprochen werden kann.
Um ein Swift-Package zu erzeugen, steht folgender Befehlt zu Verfügung:

```xtask swift build-framework -t $TARGET_ARCHITECTURE --profile $PROFILE```

Dabei ist `$TARGET_ARCHITECTURE` die Zielarchitektur (z.B. `aarch64-apple-ios`, `aarch64-apple-ios-sim` oder
`x86_64-apple-ios`).
Für `$PROFILE` stehen dabei `bwibuild` (schneller Build) und `bwidbg` (Build für Debugging) zu Verfügung.
Anschließend kann das Rust-SDK über die generierte Package.swift lokal eingebunden werden.

## Rechtliches

Die Lizenz des BundesMessenger - Matrix Rust SDK ist die [Apache License Version 2.0](./LICENSE).

### Copyright

- [BWI GmbH](https://messenger.bwi.de/copyright)
- [Matrix](https://matrix.org/)<|MERGE_RESOLUTION|>--- conflicted
+++ resolved
@@ -1,17 +1,3 @@
-<<<<<<< HEAD
-<div style="display: flex; align-items: center; justify-content: center; flex-direction: column;">
-  <img src="https://gitlab.opencode.de/bwi/bundesmessenger/info/-/raw/main/images/logo.png?inline=false" alt="BundesMessenger Logo" width="128" height="128">
-  <h2>BundesMessenger - Matrix Rust SDK</h2>
-</div>
-
-----
-
-BundesMessenger - Matrix Rust SDK ist ein Matrix Client-Server SDK basierend
-auf [Matrix Rust SDK](https://github.com/matrix-org/matrix-rust-sdk).
-Das SDK wird verwendet
-von [BundesMessenger X Android](https://gitlab.opencode.de/bwi/bundesmessenger/clients/bundesmessenger-x-android.git)
-und [BundesMessenger X iOS](https://gitlab.opencode.de/bwi/bundesmessenger/clients/bundesmessenger-x-ios.git).
-=======
 <h1 align="center">Matrix Rust SDK</h1>
 <div align="center">
     <i>Your all-in-one toolkit for creating Matrix clients with Rust, from simple bots to full-featured apps.</i>
@@ -40,17 +26,11 @@
 syncing, and room state, so you can focus on your app's logic and UI. Whether
 you're writing a small bot, a desktop client, or something in between, the SDK
 is designed to be flexible, async-friendly, and ready to use out of the box.
->>>>>>> 1e938df9
 
 ## Repository
 
 https://gitlab.opencode.de/bwi/bundesmessenger/clients/bundesmessenger-matrix-rust-sdk.git
 
-<<<<<<< HEAD
-## Fehler und Verbesserungsvorschläge
-
-https://gitlab.opencode.de/bwi/bundesmessenger/clients/bundesmessenger-matrix-rust-sdk/-/issues
-=======
 The Matrix Rust SDK is made up of several crates that build on top of each other. Here are the key ones:
 
 - [matrix-sdk-ui](https://docs.rs/matrix-sdk-ui/latest/matrix_sdk_ui/) – A high-level client library that makes it easy to build
@@ -63,16 +43,9 @@
   providing end-to-end encryption support for Matrix clients and libraries.
   See the [crypto tutorial](https://docs.rs/matrix-sdk-crypto/latest/matrix_sdk_crypto/tutorial/index.html)
   for a step-by-step introduction.
->>>>>>> 1e938df9
 
 ## Struktur
 
-<<<<<<< HEAD
-Die Struktur des SDKs orientiert sich primär an
-der [Struktur des Matrix-Rust-SDK](https://github.com/matrix-org/matrix-rust-sdk?tab=readme-ov-file#project-structure).
-
-Daneben enthält dieses Rust-SDK noch weitere Crates:
-=======
 The library is considered production ready and backs multiple client
 implementations such as Element X
 [[1]](https://github.com/element-hq/element-x-ios)
@@ -82,20 +55,15 @@
 
 Development of the SDK has been primarily sponsored by Element though accepts
 contributions from all.
->>>>>>> 1e938df9
 
 * **matirx-sdk-base-bwi** - Alle Bundesmessenger-Erweiterungen, welche keine Abhängigkeiten zu den bestehenden
   matirx-sdk crates haben.
 * **matirx-sdk-bwi** - Alle Bundesmessenger-Erweiterungen, welche Abhängigkeiten zu der matirx-sdk crate haben.
 
-<<<<<<< HEAD
-## Abhängigkeiten
-=======
 The higher-level crates of the Matrix Rust SDK can be embedded in other
 environments such as Swift, Kotlin, JavaScript, and Node.js. Check out the
 [bindings/](./bindings/) directory to learn more about how to integrate the SDK
 into your language of choice.
->>>>>>> 1e938df9
 
 
 [Matrix Rust SDK](https://github.com/matrix-org/matrix-rust-sdk)
