--- conflicted
+++ resolved
@@ -3,22 +3,14 @@
 on:
   workflow_dispatch:
   push:
-<<<<<<< HEAD
-    branches:
-    - master
+    branches: [main]
   pull_request:
-    branches: [ main ]
+    branches: [main]
     types:
       - opened
       - reopened
       - synchronize
       - ready_for_review
-
-=======
-    branches: [main]
-  pull_request:
-    branches: [main]
->>>>>>> e03ee913
 
 env:
   CARGO_TERM_COLOR: always
@@ -78,229 +70,14 @@
         profile: minimal
         override: true
 
-<<<<<<< HEAD
-    - name: Clippy
-      uses: actions-rs/cargo@v1
-      with:
-        command: clippy
-        args: --all-targets -- -D warnings
-
-    - name: Clippy without default features
-      uses: actions-rs/cargo@v1
-      with:
-        command: clippy
-        args: --all-targets --no-default-features --features native-tls,warp -- -D warnings
-
-  check-wasm:
-    name: checking WASM builds
-    runs-on: ubuntu-latest
-    if: github.event_name == 'push' || !github.event.pull_request.draft
-
-    strategy:
-#      fail-fast: true
-
-      matrix:
-        name:
-          - matrix-qrcode
-          - matrix-sdk (no-default, wasm-flags)
-          - matrix-sdk-base
-          - matrix-sdk-common
-          - matrix-sdk-crypto
-          - matrix-sdk / indexeddb_stores
-
-        include:
-          - name: matrix-qrcode
-            cargo_args: --package matrix-qrcode
-          - name: matrix-sdk (no-default, wasm-flags)
-            cargo_args: --no-default-features --features qrcode,encryption,indexeddb_stores,rustls-tls --package matrix-sdk --lib
-          - name: matrix-sdk-base
-            cargo_args: --package matrix-sdk-base
-          - name: matrix-sdk-common
-            cargo_args: --package matrix-sdk-common
-          - name: matrix-sdk-crypto
-            cargo_args: --package matrix-sdk-crypto
-
-          # special check for specific features
-          - name: matrix-sdk / indexeddb_stores
-            cargo_args: --package matrix-sdk --no-default-features --features indexeddb_stores,encryption,rustls-tls --lib
-
-    steps:
-    - name: Checkout the repo
-      uses: actions/checkout@v2
-
-=======
->>>>>>> e03ee913
     - name: Load cache
       uses: Swatinem/rust-cache@v1
 
     - name: Clippy
       uses: actions-rs/cargo@v1
       with:
-<<<<<<< HEAD
-        command: check
-        args: --target wasm32-unknown-unknown ${{ matrix.cargo_args }}
-
-  wasmpack-tests:
-    # building wasm is not enough, we've seen runtime errors before,
-    # hence the tests
-    name: ${{ matrix.name }} WASM test
-    runs-on: ubuntu-latest
-    continue-on-error: ${{ matrix.experimental }}
-    if: github.event_name == 'push' || !github.event.pull_request.draft
-
-    strategy:
-      matrix:
-        include:
-          - name: matrix-sdk
-            experimental: false
-            base_dir: matrix-sdk
-            cargo_args: --no-default-features --features indexeddb_stores,rustls-tls --lib
-          - name: "matrix-sdk-indexeddb"
-            base_dir: matrix-sdk-indexeddb
-            experimental: false
-          - name: "matrix-sdk-example-wasm_command_bot @Node14"
-            experimental: false
-            emcc_version: 2.0.27
-            node_version: '14'
-            # known to work
-            base_dir: matrix-sdk/examples/wasm_command_bot
-            cmd: |
-              npm install
-              npm test
-              wasm-pack test --firefox --headless
-          - name: matrix-sdk-example-wasm_command_bot
-            base_dir: matrix-sdk/examples/wasm_command_bot
-            # this might fail
-            experimental: true
-            cmd: |
-              npm install
-              npm test
-              wasm-pack test --firefox --headless
-
-    steps:
-    - name: Checkout the repo
-      uses: actions/checkout@v2
-
-    - name: Load cache
-      uses: actions/cache@v2
-      with:
-        path: |
-          ~/.cargo/bin/
-          ~/.cargo/registry/index/
-          ~/.cargo/registry/cache/
-          ~/.cargo/git/db
-          target/
-        key: ${{ runner.os }}-cargo-${{ hashFiles('**/Cargo.lock') }}
-
-    - name: Install rust
-      uses: actions-rs/toolchain@v1
-      with:
-        toolchain: stable
-        target: wasm32-unknown-unknown
-        profile: minimal
-        override: true
-
-    - name: Setup Node
-      uses: actions/setup-node@v2
-      with:
-        node-version: ${{ matrix.node_version || 'lts/*' }}
-
-    - name: Install emscripten
-      uses: mymindstorm/setup-emsdk@v11
-      with:
-        version: ${{ matrix.emcc_version || 'latest'  }}
-
-    - name: Install wasm-pack
-      run: cargo install wasm-pack
-
-    - name: Verify versions
-      run: |
-        echo "> node --version"
-        node --version
-        echo "> npm --version"
-        npm --version
-        echo "> wasm-pack --version"
-        wasm-pack --version
-        echo "> emcc -v"
-        emcc -v
-
-    - name: Default wasm-pack tests
-      if: !matrix.cmd
-      run: |
-        cd crates/${{matrix.base_dir}}
-        wasm-pack test --node -- ${{ matrix.cargo_args }}
-        wasm-pack test --firefox --headless -- ${{ matrix.cargo_args }}
-
-    - name: Testing with custom command
-      if: matrix.cmd
-      run: |
-        cd crates/${{matrix.base_dir}}
-        ${{matrix.cmd}}
-
-  test-appservice:
-    name: ${{ matrix.name }}
-    if: github.event_name == 'push' || !github.event.pull_request.draft
-
-    runs-on: ${{ matrix.os || 'ubuntu-latest' }}
-    strategy:
-      fail-fast: true
-      matrix:
-        name:
-          - linux / appservice / stable / warp
-          - macOS / appservice / stable / warp
-
-        include:
-          - name: linux / appservice / stable / warp
-            cargo_args: --features warp
-
-          - name: macOS / appservice / stable / warp
-            os: macOS-latest
-            cargo_args: --features warp
-
-    steps:
-      - name: Checkout
-        uses: actions/checkout@v1
-
-      - name: Load cache
-        uses: actions/cache@v2
-        with:
-          path: |
-            ~/.cargo/bin/
-            ~/.cargo/registry/index/
-            ~/.cargo/registry/cache/
-            ~/.cargo/git/db
-            target/
-          key: ${{ runner.os }}-cargo-${{ hashFiles('**/Cargo.lock') }}
-
-      - name: Install rust
-        uses: actions-rs/toolchain@v1
-        with:
-          toolchain: ${{ matrix.rust || 'stable' }}
-          target: ${{ matrix.target }}
-          profile: minimal
-          override: true
-
-      - name: Clippy
-        uses: actions-rs/cargo@v1
-        with:
-          command: clippy
-          args: --manifest-path crates/matrix-sdk-appservice/Cargo.toml ${{ matrix.cargo_args }} -- -D warnings
-
-      - name: Build
-        uses: actions-rs/cargo@v1
-        with:
-          command: build
-          args: --manifest-path crates/matrix-sdk-appservice/Cargo.toml ${{ matrix.cargo_args }}
-
-      - name: Test
-        uses: actions-rs/cargo@v1
-        with:
-          command: test
-          args: --manifest-path crates/matrix-sdk-appservice/Cargo.toml ${{ matrix.cargo_args }}
-=======
         command: run
         args: -p xtask -- ci clippy
->>>>>>> e03ee913
 
   test-features:
     name: ${{ matrix.name }}
