--- conflicted
+++ resolved
@@ -1,10 +1,4 @@
 [workspace]
-<<<<<<< HEAD
-members = [
-    "crates/*",
-]
-=======
 members = ["crates/*", "xtask"]
 # xtask should only be compiled when invoked explicitly
-default-members = ["crates/*"]
->>>>>>> e03ee913
+default-members = ["crates/*"]